/*
 * Driver for ADAU1701 SigmaDSP processor
 *
 * Copyright 2011 Analog Devices Inc.
 * Author: Lars-Peter Clausen <lars@metafoo.de>
 *	based on an inital version by Cliff Cai <cliff.cai@analog.com>
 *
 * Licensed under the GPL-2 or later.
 */

#include <linux/module.h>
#include <linux/init.h>
#include <linux/i2c.h>
#include <linux/delay.h>
#include <linux/slab.h>
#include <linux/of.h>
#include <linux/of_gpio.h>
#include <linux/of_device.h>
#include <linux/regmap.h>
#include <sound/core.h>
#include <sound/pcm.h>
#include <sound/pcm_params.h>
#include <sound/soc.h>

#include "sigmadsp.h"
#include "adau1701.h"

#define ADAU1701_DSPCTRL	0x081c
#define ADAU1701_SEROCTL	0x081e
#define ADAU1701_SERICTL	0x081f

#define ADAU1701_AUXNPOW	0x0822
#define ADAU1701_PINCONF_0	0x0820
#define ADAU1701_PINCONF_1	0x0821
#define ADAU1701_AUXNPOW	0x0822

#define ADAU1701_OSCIPOW	0x0826
#define ADAU1701_DACSET		0x0827

#define ADAU1701_MAX_REGISTER	0x0828

#define ADAU1701_DSPCTRL_CR		(1 << 2)
#define ADAU1701_DSPCTRL_DAM		(1 << 3)
#define ADAU1701_DSPCTRL_ADM		(1 << 4)
#define ADAU1701_DSPCTRL_SR_48		0x00
#define ADAU1701_DSPCTRL_SR_96		0x01
#define ADAU1701_DSPCTRL_SR_192		0x02
#define ADAU1701_DSPCTRL_SR_MASK	0x03

#define ADAU1701_SEROCTL_INV_LRCLK	0x2000
#define ADAU1701_SEROCTL_INV_BCLK	0x1000
#define ADAU1701_SEROCTL_MASTER		0x0800

#define ADAU1701_SEROCTL_OBF16		0x0000
#define ADAU1701_SEROCTL_OBF8		0x0200
#define ADAU1701_SEROCTL_OBF4		0x0400
#define ADAU1701_SEROCTL_OBF2		0x0600
#define ADAU1701_SEROCTL_OBF_MASK	0x0600

#define ADAU1701_SEROCTL_OLF1024	0x0000
#define ADAU1701_SEROCTL_OLF512		0x0080
#define ADAU1701_SEROCTL_OLF256		0x0100
#define ADAU1701_SEROCTL_OLF_MASK	0x0180

#define ADAU1701_SEROCTL_MSB_DEALY1	0x0000
#define ADAU1701_SEROCTL_MSB_DEALY0	0x0004
#define ADAU1701_SEROCTL_MSB_DEALY8	0x0008
#define ADAU1701_SEROCTL_MSB_DEALY12	0x000c
#define ADAU1701_SEROCTL_MSB_DEALY16	0x0010
#define ADAU1701_SEROCTL_MSB_DEALY_MASK	0x001c

#define ADAU1701_SEROCTL_WORD_LEN_24	0x0000
#define ADAU1701_SEROCTL_WORD_LEN_20	0x0001
#define ADAU1701_SEROCTL_WORD_LEN_16	0x0010
#define ADAU1701_SEROCTL_WORD_LEN_MASK	0x0003

#define ADAU1701_AUXNPOW_VBPD		0x40
#define ADAU1701_AUXNPOW_VRPD		0x20

#define ADAU1701_SERICTL_I2S		0
#define ADAU1701_SERICTL_LEFTJ		1
#define ADAU1701_SERICTL_TDM		2
#define ADAU1701_SERICTL_RIGHTJ_24	3
#define ADAU1701_SERICTL_RIGHTJ_20	4
#define ADAU1701_SERICTL_RIGHTJ_18	5
#define ADAU1701_SERICTL_RIGHTJ_16	6
#define ADAU1701_SERICTL_MODE_MASK	7
#define ADAU1701_SERICTL_INV_BCLK	BIT(3)
#define ADAU1701_SERICTL_INV_LRCLK	BIT(4)

#define ADAU1701_OSCIPOW_OPD		0x04
#define ADAU1701_DACSET_DACINIT		1

#define ADAU1707_CLKDIV_UNSET		(-1UL)

#define ADAU1701_FIRMWARE "adau1701.bin"

struct adau1701 {
	int gpio_nreset;
	int gpio_pll_mode[2];
	unsigned int dai_fmt;
	unsigned int pll_clkdiv;
	unsigned int sysclk;
	struct regmap *regmap;
	u8 pin_config[12];
};

static const struct snd_kcontrol_new adau1701_controls[] = {
	SOC_SINGLE("Master Capture Switch", ADAU1701_DSPCTRL, 4, 1, 0),
};

static const struct snd_soc_dapm_widget adau1701_dapm_widgets[] = {
	SND_SOC_DAPM_DAC("DAC0", "Playback", ADAU1701_AUXNPOW, 3, 1),
	SND_SOC_DAPM_DAC("DAC1", "Playback", ADAU1701_AUXNPOW, 2, 1),
	SND_SOC_DAPM_DAC("DAC2", "Playback", ADAU1701_AUXNPOW, 1, 1),
	SND_SOC_DAPM_DAC("DAC3", "Playback", ADAU1701_AUXNPOW, 0, 1),
	SND_SOC_DAPM_ADC("ADC", "Capture", ADAU1701_AUXNPOW, 7, 1),

	SND_SOC_DAPM_OUTPUT("OUT0"),
	SND_SOC_DAPM_OUTPUT("OUT1"),
	SND_SOC_DAPM_OUTPUT("OUT2"),
	SND_SOC_DAPM_OUTPUT("OUT3"),
	SND_SOC_DAPM_INPUT("IN0"),
	SND_SOC_DAPM_INPUT("IN1"),
};

static const struct snd_soc_dapm_route adau1701_dapm_routes[] = {
	{ "OUT0", NULL, "DAC0" },
	{ "OUT1", NULL, "DAC1" },
	{ "OUT2", NULL, "DAC2" },
	{ "OUT3", NULL, "DAC3" },

	{ "ADC", NULL, "IN0" },
	{ "ADC", NULL, "IN1" },
};

static unsigned int adau1701_register_size(struct device *dev,
		unsigned int reg)
{
	switch (reg) {
	case ADAU1701_PINCONF_0:
	case ADAU1701_PINCONF_1:
		return 3;
	case ADAU1701_DSPCTRL:
	case ADAU1701_SEROCTL:
	case ADAU1701_AUXNPOW:
	case ADAU1701_OSCIPOW:
	case ADAU1701_DACSET:
		return 2;
	case ADAU1701_SERICTL:
		return 1;
	}

	dev_err(dev, "Unsupported register address: %d\n", reg);
	return 0;
}

static bool adau1701_volatile_reg(struct device *dev, unsigned int reg)
<<<<<<< HEAD
{
	switch (reg) {
	case ADAU1701_DACSET:
		return true;
	default:
		return false;
	}
}

static int adau1701_reg_write(void *context, unsigned int reg,
			      unsigned int value)
{
=======
{
	switch (reg) {
	case ADAU1701_DACSET:
		return true;
	default:
		return false;
	}
}

static int adau1701_reg_write(void *context, unsigned int reg,
			      unsigned int value)
{
>>>>>>> 370887f1
	struct i2c_client *client = context;
	unsigned int i;
	unsigned int size;
	uint8_t buf[5];
	int ret;

	size = adau1701_register_size(&client->dev, reg);
	if (size == 0)
		return -EINVAL;

	buf[0] = reg >> 8;
	buf[1] = reg & 0xff;

	for (i = size + 1; i >= 2; --i) {
		buf[i] = value;
		value >>= 8;
	}

	ret = i2c_master_send(client, buf, size + 2);
	if (ret == size + 2)
		return 0;
	else if (ret < 0)
		return ret;
	else
		return -EIO;
}

static int adau1701_reg_read(void *context, unsigned int reg,
			     unsigned int *value)
{
	int ret;
	unsigned int i;
	unsigned int size;
	uint8_t send_buf[2], recv_buf[3];
	struct i2c_client *client = context;
	struct i2c_msg msgs[2];

	size = adau1701_register_size(&client->dev, reg);
	if (size == 0)
		return -EINVAL;
<<<<<<< HEAD

	send_buf[0] = reg >> 8;
	send_buf[1] = reg & 0xff;

	msgs[0].addr = client->addr;
	msgs[0].len = sizeof(send_buf);
	msgs[0].buf = send_buf;
	msgs[0].flags = 0;

	msgs[1].addr = client->addr;
	msgs[1].len = size;
	msgs[1].buf = recv_buf;
	msgs[1].flags = I2C_M_RD;

=======

	send_buf[0] = reg >> 8;
	send_buf[1] = reg & 0xff;

	msgs[0].addr = client->addr;
	msgs[0].len = sizeof(send_buf);
	msgs[0].buf = send_buf;
	msgs[0].flags = 0;

	msgs[1].addr = client->addr;
	msgs[1].len = size;
	msgs[1].buf = recv_buf;
	msgs[1].flags = I2C_M_RD;

>>>>>>> 370887f1
	ret = i2c_transfer(client->adapter, msgs, ARRAY_SIZE(msgs));
	if (ret < 0)
		return ret;
	else if (ret != ARRAY_SIZE(msgs))
		return -EIO;
<<<<<<< HEAD

	*value = 0;

	for (i = 0; i < size; i++)
		*value |= recv_buf[i] << (i * 8);

=======

	*value = 0;

	for (i = 0; i < size; i++)
		*value |= recv_buf[i] << (i * 8);

>>>>>>> 370887f1
	return 0;
}

static int adau1701_reset(struct snd_soc_codec *codec, unsigned int clkdiv)
{
	struct adau1701 *adau1701 = snd_soc_codec_get_drvdata(codec);
	struct i2c_client *client = to_i2c_client(codec->dev);
	int ret;

	if (clkdiv != ADAU1707_CLKDIV_UNSET &&
	    gpio_is_valid(adau1701->gpio_pll_mode[0]) &&
	    gpio_is_valid(adau1701->gpio_pll_mode[1])) {
		switch (clkdiv) {
		case 64:
			gpio_set_value(adau1701->gpio_pll_mode[0], 0);
			gpio_set_value(adau1701->gpio_pll_mode[1], 0);
			break;
		case 256:
			gpio_set_value(adau1701->gpio_pll_mode[0], 0);
			gpio_set_value(adau1701->gpio_pll_mode[1], 1);
			break;
		case 384:
			gpio_set_value(adau1701->gpio_pll_mode[0], 1);
			gpio_set_value(adau1701->gpio_pll_mode[1], 0);
			break;
		case 0:	/* fallback */
		case 512:
			gpio_set_value(adau1701->gpio_pll_mode[0], 1);
			gpio_set_value(adau1701->gpio_pll_mode[1], 1);
			break;
		}
	}

	adau1701->pll_clkdiv = clkdiv;

	if (gpio_is_valid(adau1701->gpio_nreset)) {
		gpio_set_value(adau1701->gpio_nreset, 0);
		/* minimum reset time is 20ns */
		udelay(1);
		gpio_set_value(adau1701->gpio_nreset, 1);
		/* power-up time may be as long as 85ms */
		mdelay(85);
	}

	/*
	 * Postpone the firmware download to a point in time when we
	 * know the correct PLL setup
	 */
	if (clkdiv != ADAU1707_CLKDIV_UNSET) {
		ret = process_sigma_firmware(client, ADAU1701_FIRMWARE);
		if (ret) {
			dev_warn(codec->dev, "Failed to load firmware\n");
			return ret;
		}
	}

	regmap_write(adau1701->regmap, ADAU1701_DACSET, ADAU1701_DACSET_DACINIT);
	regmap_write(adau1701->regmap, ADAU1701_DSPCTRL, ADAU1701_DSPCTRL_CR);

	regcache_mark_dirty(adau1701->regmap);
	regcache_sync(adau1701->regmap);

	return 0;
}

static int adau1701_set_capture_pcm_format(struct snd_soc_codec *codec,
		snd_pcm_format_t format)
{
	struct adau1701 *adau1701 = snd_soc_codec_get_drvdata(codec);
	unsigned int mask = ADAU1701_SEROCTL_WORD_LEN_MASK;
	unsigned int val;

	switch (format) {
	case SNDRV_PCM_FORMAT_S16_LE:
		val = ADAU1701_SEROCTL_WORD_LEN_16;
		break;
	case SNDRV_PCM_FORMAT_S20_3LE:
		val = ADAU1701_SEROCTL_WORD_LEN_20;
		break;
	case SNDRV_PCM_FORMAT_S24_LE:
		val = ADAU1701_SEROCTL_WORD_LEN_24;
		break;
	default:
		return -EINVAL;
	}

	if (adau1701->dai_fmt == SND_SOC_DAIFMT_RIGHT_J) {
		switch (format) {
		case SNDRV_PCM_FORMAT_S16_LE:
			val |= ADAU1701_SEROCTL_MSB_DEALY16;
			break;
		case SNDRV_PCM_FORMAT_S20_3LE:
			val |= ADAU1701_SEROCTL_MSB_DEALY12;
			break;
		case SNDRV_PCM_FORMAT_S24_LE:
			val |= ADAU1701_SEROCTL_MSB_DEALY8;
			break;
		}
		mask |= ADAU1701_SEROCTL_MSB_DEALY_MASK;
	}

	regmap_update_bits(adau1701->regmap, ADAU1701_SEROCTL, mask, val);

	return 0;
}

static int adau1701_set_playback_pcm_format(struct snd_soc_codec *codec,
			snd_pcm_format_t format)
{
	struct adau1701 *adau1701 = snd_soc_codec_get_drvdata(codec);
	unsigned int val;

	if (adau1701->dai_fmt != SND_SOC_DAIFMT_RIGHT_J)
		return 0;

	switch (format) {
	case SNDRV_PCM_FORMAT_S16_LE:
		val = ADAU1701_SERICTL_RIGHTJ_16;
		break;
	case SNDRV_PCM_FORMAT_S20_3LE:
		val = ADAU1701_SERICTL_RIGHTJ_20;
		break;
	case SNDRV_PCM_FORMAT_S24_LE:
		val = ADAU1701_SERICTL_RIGHTJ_24;
		break;
	default:
		return -EINVAL;
	}

	regmap_update_bits(adau1701->regmap, ADAU1701_SERICTL,
		ADAU1701_SERICTL_MODE_MASK, val);

	return 0;
}

static int adau1701_hw_params(struct snd_pcm_substream *substream,
		struct snd_pcm_hw_params *params, struct snd_soc_dai *dai)
{
	struct snd_soc_codec *codec = dai->codec;
	struct adau1701 *adau1701 = snd_soc_codec_get_drvdata(codec);
	unsigned int clkdiv = adau1701->sysclk / params_rate(params);
	snd_pcm_format_t format;
	unsigned int val;
	int ret;

	/*
	 * If the mclk/lrclk ratio changes, the chip needs updated PLL
	 * mode GPIO settings, and a full reset cycle, including a new
	 * firmware upload.
	 */
	if (clkdiv != adau1701->pll_clkdiv) {
		ret = adau1701_reset(codec, clkdiv);
		if (ret < 0)
			return ret;
	}

	switch (params_rate(params)) {
	case 192000:
		val = ADAU1701_DSPCTRL_SR_192;
		break;
	case 96000:
		val = ADAU1701_DSPCTRL_SR_96;
		break;
	case 48000:
		val = ADAU1701_DSPCTRL_SR_48;
		break;
	default:
		return -EINVAL;
	}

	regmap_update_bits(adau1701->regmap, ADAU1701_DSPCTRL,
		ADAU1701_DSPCTRL_SR_MASK, val);

	format = params_format(params);
	if (substream->stream == SNDRV_PCM_STREAM_PLAYBACK)
		return adau1701_set_playback_pcm_format(codec, format);
	else
		return adau1701_set_capture_pcm_format(codec, format);
}

static int adau1701_set_dai_fmt(struct snd_soc_dai *codec_dai,
		unsigned int fmt)
{
	struct snd_soc_codec *codec = codec_dai->codec;
	struct adau1701 *adau1701 = snd_soc_codec_get_drvdata(codec);
	unsigned int serictl = 0x00, seroctl = 0x00;
	bool invert_lrclk;

	switch (fmt & SND_SOC_DAIFMT_MASTER_MASK) {
	case SND_SOC_DAIFMT_CBM_CFM:
		/* master, 64-bits per sample, 1 frame per sample */
		seroctl |= ADAU1701_SEROCTL_MASTER | ADAU1701_SEROCTL_OBF16
				| ADAU1701_SEROCTL_OLF1024;
		break;
	case SND_SOC_DAIFMT_CBS_CFS:
		break;
	default:
		return -EINVAL;
	}

	/* clock inversion */
	switch (fmt & SND_SOC_DAIFMT_INV_MASK) {
	case SND_SOC_DAIFMT_NB_NF:
		invert_lrclk = false;
		break;
	case SND_SOC_DAIFMT_NB_IF:
		invert_lrclk = true;
		break;
	case SND_SOC_DAIFMT_IB_NF:
		invert_lrclk = false;
		serictl |= ADAU1701_SERICTL_INV_BCLK;
		seroctl |= ADAU1701_SEROCTL_INV_BCLK;
		break;
	case SND_SOC_DAIFMT_IB_IF:
		invert_lrclk = true;
		serictl |= ADAU1701_SERICTL_INV_BCLK;
		seroctl |= ADAU1701_SEROCTL_INV_BCLK;
		break;
	default:
		return -EINVAL;
	}

	switch (fmt & SND_SOC_DAIFMT_FORMAT_MASK) {
	case SND_SOC_DAIFMT_I2S:
		break;
	case SND_SOC_DAIFMT_LEFT_J:
		serictl |= ADAU1701_SERICTL_LEFTJ;
		seroctl |= ADAU1701_SEROCTL_MSB_DEALY0;
		invert_lrclk = !invert_lrclk;
		break;
	case SND_SOC_DAIFMT_RIGHT_J:
		serictl |= ADAU1701_SERICTL_RIGHTJ_24;
		seroctl |= ADAU1701_SEROCTL_MSB_DEALY8;
		invert_lrclk = !invert_lrclk;
		break;
	default:
		return -EINVAL;
	}

	if (invert_lrclk) {
		seroctl |= ADAU1701_SEROCTL_INV_LRCLK;
		serictl |= ADAU1701_SERICTL_INV_LRCLK;
	}

	adau1701->dai_fmt = fmt & SND_SOC_DAIFMT_FORMAT_MASK;

	regmap_write(adau1701->regmap, ADAU1701_SERICTL, serictl);
	regmap_update_bits(adau1701->regmap, ADAU1701_SEROCTL,
		~ADAU1701_SEROCTL_WORD_LEN_MASK, seroctl);

	return 0;
}

static int adau1701_set_bias_level(struct snd_soc_codec *codec,
		enum snd_soc_bias_level level)
{
	unsigned int mask = ADAU1701_AUXNPOW_VBPD | ADAU1701_AUXNPOW_VRPD;
	struct adau1701 *adau1701 = snd_soc_codec_get_drvdata(codec);

	switch (level) {
	case SND_SOC_BIAS_ON:
		break;
	case SND_SOC_BIAS_PREPARE:
		break;
	case SND_SOC_BIAS_STANDBY:
		/* Enable VREF and VREF buffer */
		regmap_update_bits(adau1701->regmap,
				   ADAU1701_AUXNPOW, mask, 0x00);
		break;
	case SND_SOC_BIAS_OFF:
		/* Disable VREF and VREF buffer */
		regmap_update_bits(adau1701->regmap,
				   ADAU1701_AUXNPOW, mask, mask);
		break;
	}

	codec->dapm.bias_level = level;
	return 0;
}

static int adau1701_digital_mute(struct snd_soc_dai *dai, int mute)
{
	struct snd_soc_codec *codec = dai->codec;
	unsigned int mask = ADAU1701_DSPCTRL_DAM;
	struct adau1701 *adau1701 = snd_soc_codec_get_drvdata(codec);
	unsigned int val;

	if (mute)
		val = 0;
	else
		val = mask;

	regmap_update_bits(adau1701->regmap, ADAU1701_DSPCTRL, mask, val);

	return 0;
}

static int adau1701_set_sysclk(struct snd_soc_codec *codec, int clk_id,
	int source, unsigned int freq, int dir)
{
	unsigned int val;
	struct adau1701 *adau1701 = snd_soc_codec_get_drvdata(codec);

	switch (clk_id) {
	case ADAU1701_CLK_SRC_OSC:
		val = 0x0;
		break;
	case ADAU1701_CLK_SRC_MCLK:
		val = ADAU1701_OSCIPOW_OPD;
		break;
	default:
		return -EINVAL;
	}

<<<<<<< HEAD
	snd_soc_update_bits(codec, ADAU1701_OSCIPOW, ADAU1701_OSCIPOW_OPD, val);
=======
	regmap_update_bits(adau1701->regmap, ADAU1701_OSCIPOW,
			   ADAU1701_OSCIPOW_OPD, val);
>>>>>>> 370887f1
	adau1701->sysclk = freq;

	return 0;
}

#define ADAU1701_RATES (SNDRV_PCM_RATE_48000 | SNDRV_PCM_RATE_96000 | \
	SNDRV_PCM_RATE_192000)

#define ADAU1701_FORMATS (SNDRV_PCM_FMTBIT_S16_LE | SNDRV_PCM_FMTBIT_S20_3LE |\
	SNDRV_PCM_FMTBIT_S24_LE)

static const struct snd_soc_dai_ops adau1701_dai_ops = {
	.set_fmt	= adau1701_set_dai_fmt,
	.hw_params	= adau1701_hw_params,
	.digital_mute	= adau1701_digital_mute,
};

static struct snd_soc_dai_driver adau1701_dai = {
	.name = "adau1701",
	.playback = {
		.stream_name = "Playback",
		.channels_min = 2,
		.channels_max = 8,
		.rates = ADAU1701_RATES,
		.formats = ADAU1701_FORMATS,
	},
	.capture = {
		.stream_name = "Capture",
		.channels_min = 2,
		.channels_max = 8,
		.rates = ADAU1701_RATES,
		.formats = ADAU1701_FORMATS,
	},
	.ops = &adau1701_dai_ops,
	.symmetric_rates = 1,
};

#ifdef CONFIG_OF
static const struct of_device_id adau1701_dt_ids[] = {
	{ .compatible = "adi,adau1701", },
	{ }
};
MODULE_DEVICE_TABLE(of, adau1701_dt_ids);
#endif

static int adau1701_probe(struct snd_soc_codec *codec)
{
	int i, ret;
	unsigned int val;
	struct adau1701 *adau1701 = snd_soc_codec_get_drvdata(codec);
<<<<<<< HEAD
=======

	/*
	 * Let the pll_clkdiv variable default to something that won't happen
	 * at runtime. That way, we can postpone the firmware download from
	 * adau1701_reset() to a point in time when we know the correct PLL
	 * mode parameters.
	 */
	adau1701->pll_clkdiv = ADAU1707_CLKDIV_UNSET;

	/* initalize with pre-configured pll mode settings */
	ret = adau1701_reset(codec, adau1701->pll_clkdiv);
	if (ret < 0)
		return ret;

	/* set up pin config */
	val = 0;
	for (i = 0; i < 6; i++)
		val |= adau1701->pin_config[i] << (i * 4);
>>>>>>> 370887f1

	regmap_write(adau1701->regmap, ADAU1701_PINCONF_0, val);

<<<<<<< HEAD
	/*
	 * Let the pll_clkdiv variable default to something that won't happen
	 * at runtime. That way, we can postpone the firmware download from
	 * adau1701_reset() to a point in time when we know the correct PLL
	 * mode parameters.
	 */
	adau1701->pll_clkdiv = ADAU1707_CLKDIV_UNSET;

	/* initalize with pre-configured pll mode settings */
	ret = adau1701_reset(codec, adau1701->pll_clkdiv);
	if (ret < 0)
		return ret;

	/* set up pin config */
	val = 0;
	for (i = 0; i < 6; i++)
		val |= adau1701->pin_config[i] << (i * 4);

	regmap_write(adau1701->regmap, ADAU1701_PINCONF_0, val);

	val = 0;
	for (i = 0; i < 6; i++)
		val |= adau1701->pin_config[i + 6] << (i * 4);

=======
	val = 0;
	for (i = 0; i < 6; i++)
		val |= adau1701->pin_config[i + 6] << (i * 4);

>>>>>>> 370887f1
	regmap_write(adau1701->regmap, ADAU1701_PINCONF_1, val);

	return 0;
}

static struct snd_soc_codec_driver adau1701_codec_drv = {
	.probe			= adau1701_probe,
	.set_bias_level		= adau1701_set_bias_level,
	.idle_bias_off		= true,

	.controls		= adau1701_controls,
	.num_controls		= ARRAY_SIZE(adau1701_controls),
	.dapm_widgets		= adau1701_dapm_widgets,
	.num_dapm_widgets	= ARRAY_SIZE(adau1701_dapm_widgets),
	.dapm_routes		= adau1701_dapm_routes,
	.num_dapm_routes	= ARRAY_SIZE(adau1701_dapm_routes),

	.set_sysclk		= adau1701_set_sysclk,
};

static const struct regmap_config adau1701_regmap = {
	.reg_bits		= 16,
	.val_bits		= 32,
	.max_register		= ADAU1701_MAX_REGISTER,
	.cache_type		= REGCACHE_RBTREE,
	.volatile_reg		= adau1701_volatile_reg,
	.reg_write		= adau1701_reg_write,
	.reg_read		= adau1701_reg_read,
};

static int adau1701_i2c_probe(struct i2c_client *client,
			      const struct i2c_device_id *id)
{
	struct adau1701 *adau1701;
	struct device *dev = &client->dev;
	int gpio_nreset = -EINVAL;
	int gpio_pll_mode[2] = { -EINVAL, -EINVAL };
	int ret;

	adau1701 = devm_kzalloc(dev, sizeof(*adau1701), GFP_KERNEL);
	if (!adau1701)
		return -ENOMEM;

	adau1701->regmap = devm_regmap_init(dev, NULL, client,
					    &adau1701_regmap);
	if (IS_ERR(adau1701->regmap))
		return PTR_ERR(adau1701->regmap);

	if (dev->of_node) {
		gpio_nreset = of_get_named_gpio(dev->of_node, "reset-gpio", 0);
		if (gpio_nreset < 0 && gpio_nreset != -ENOENT)
			return gpio_nreset;

		gpio_pll_mode[0] = of_get_named_gpio(dev->of_node,
						   "adi,pll-mode-gpios", 0);
		if (gpio_pll_mode[0] < 0 && gpio_pll_mode[0] != -ENOENT)
			return gpio_pll_mode[0];

		gpio_pll_mode[1] = of_get_named_gpio(dev->of_node,
						   "adi,pll-mode-gpios", 1);
		if (gpio_pll_mode[1] < 0 && gpio_pll_mode[1] != -ENOENT)
			return gpio_pll_mode[1];

		of_property_read_u32(dev->of_node, "adi,pll-clkdiv",
				     &adau1701->pll_clkdiv);

		of_property_read_u8_array(dev->of_node, "adi,pin-config",
					  adau1701->pin_config,
					  ARRAY_SIZE(adau1701->pin_config));
	}

	if (gpio_is_valid(gpio_nreset)) {
		ret = devm_gpio_request_one(dev, gpio_nreset, GPIOF_OUT_INIT_LOW,
					    "ADAU1701 Reset");
		if (ret < 0)
			return ret;
	}

	if (gpio_is_valid(gpio_pll_mode[0]) &&
	    gpio_is_valid(gpio_pll_mode[1])) {
		ret = devm_gpio_request_one(dev, gpio_pll_mode[0],
					    GPIOF_OUT_INIT_LOW,
					    "ADAU1701 PLL mode 0");
		if (ret < 0)
			return ret;

		ret = devm_gpio_request_one(dev, gpio_pll_mode[1],
					    GPIOF_OUT_INIT_LOW,
					    "ADAU1701 PLL mode 1");
		if (ret < 0)
			return ret;
	}

	adau1701->gpio_nreset = gpio_nreset;
	adau1701->gpio_pll_mode[0] = gpio_pll_mode[0];
	adau1701->gpio_pll_mode[1] = gpio_pll_mode[1];

	i2c_set_clientdata(client, adau1701);
	ret = snd_soc_register_codec(&client->dev, &adau1701_codec_drv,
			&adau1701_dai, 1);
	return ret;
}

static int adau1701_i2c_remove(struct i2c_client *client)
{
	snd_soc_unregister_codec(&client->dev);
	return 0;
}

static const struct i2c_device_id adau1701_i2c_id[] = {
	{ "adau1701", 0 },
	{ }
};
MODULE_DEVICE_TABLE(i2c, adau1701_i2c_id);

static struct i2c_driver adau1701_i2c_driver = {
	.driver = {
		.name	= "adau1701",
		.owner	= THIS_MODULE,
		.of_match_table	= of_match_ptr(adau1701_dt_ids),
	},
	.probe		= adau1701_i2c_probe,
	.remove		= adau1701_i2c_remove,
	.id_table	= adau1701_i2c_id,
};

module_i2c_driver(adau1701_i2c_driver);

MODULE_DESCRIPTION("ASoC ADAU1701 SigmaDSP driver");
MODULE_AUTHOR("Cliff Cai <cliff.cai@analog.com>");
MODULE_AUTHOR("Lars-Peter Clausen <lars@metafoo.de>");
MODULE_LICENSE("GPL");<|MERGE_RESOLUTION|>--- conflicted
+++ resolved
@@ -156,7 +156,6 @@
 }
 
 static bool adau1701_volatile_reg(struct device *dev, unsigned int reg)
-<<<<<<< HEAD
 {
 	switch (reg) {
 	case ADAU1701_DACSET:
@@ -169,20 +168,6 @@
 static int adau1701_reg_write(void *context, unsigned int reg,
 			      unsigned int value)
 {
-=======
-{
-	switch (reg) {
-	case ADAU1701_DACSET:
-		return true;
-	default:
-		return false;
-	}
-}
-
-static int adau1701_reg_write(void *context, unsigned int reg,
-			      unsigned int value)
-{
->>>>>>> 370887f1
 	struct i2c_client *client = context;
 	unsigned int i;
 	unsigned int size;
@@ -223,7 +208,6 @@
 	size = adau1701_register_size(&client->dev, reg);
 	if (size == 0)
 		return -EINVAL;
-<<<<<<< HEAD
 
 	send_buf[0] = reg >> 8;
 	send_buf[1] = reg & 0xff;
@@ -238,42 +222,17 @@
 	msgs[1].buf = recv_buf;
 	msgs[1].flags = I2C_M_RD;
 
-=======
-
-	send_buf[0] = reg >> 8;
-	send_buf[1] = reg & 0xff;
-
-	msgs[0].addr = client->addr;
-	msgs[0].len = sizeof(send_buf);
-	msgs[0].buf = send_buf;
-	msgs[0].flags = 0;
-
-	msgs[1].addr = client->addr;
-	msgs[1].len = size;
-	msgs[1].buf = recv_buf;
-	msgs[1].flags = I2C_M_RD;
-
->>>>>>> 370887f1
 	ret = i2c_transfer(client->adapter, msgs, ARRAY_SIZE(msgs));
 	if (ret < 0)
 		return ret;
 	else if (ret != ARRAY_SIZE(msgs))
 		return -EIO;
-<<<<<<< HEAD
 
 	*value = 0;
 
 	for (i = 0; i < size; i++)
 		*value |= recv_buf[i] << (i * 8);
 
-=======
-
-	*value = 0;
-
-	for (i = 0; i < size; i++)
-		*value |= recv_buf[i] << (i * 8);
-
->>>>>>> 370887f1
 	return 0;
 }
 
@@ -588,12 +547,8 @@
 		return -EINVAL;
 	}
 
-<<<<<<< HEAD
-	snd_soc_update_bits(codec, ADAU1701_OSCIPOW, ADAU1701_OSCIPOW_OPD, val);
-=======
 	regmap_update_bits(adau1701->regmap, ADAU1701_OSCIPOW,
 			   ADAU1701_OSCIPOW_OPD, val);
->>>>>>> 370887f1
 	adau1701->sysclk = freq;
 
 	return 0;
@@ -644,8 +599,6 @@
 	int i, ret;
 	unsigned int val;
 	struct adau1701 *adau1701 = snd_soc_codec_get_drvdata(codec);
-<<<<<<< HEAD
-=======
 
 	/*
 	 * Let the pll_clkdiv variable default to something that won't happen
@@ -664,28 +617,6 @@
 	val = 0;
 	for (i = 0; i < 6; i++)
 		val |= adau1701->pin_config[i] << (i * 4);
->>>>>>> 370887f1
-
-	regmap_write(adau1701->regmap, ADAU1701_PINCONF_0, val);
-
-<<<<<<< HEAD
-	/*
-	 * Let the pll_clkdiv variable default to something that won't happen
-	 * at runtime. That way, we can postpone the firmware download from
-	 * adau1701_reset() to a point in time when we know the correct PLL
-	 * mode parameters.
-	 */
-	adau1701->pll_clkdiv = ADAU1707_CLKDIV_UNSET;
-
-	/* initalize with pre-configured pll mode settings */
-	ret = adau1701_reset(codec, adau1701->pll_clkdiv);
-	if (ret < 0)
-		return ret;
-
-	/* set up pin config */
-	val = 0;
-	for (i = 0; i < 6; i++)
-		val |= adau1701->pin_config[i] << (i * 4);
 
 	regmap_write(adau1701->regmap, ADAU1701_PINCONF_0, val);
 
@@ -693,12 +624,6 @@
 	for (i = 0; i < 6; i++)
 		val |= adau1701->pin_config[i + 6] << (i * 4);
 
-=======
-	val = 0;
-	for (i = 0; i < 6; i++)
-		val |= adau1701->pin_config[i + 6] << (i * 4);
-
->>>>>>> 370887f1
 	regmap_write(adau1701->regmap, ADAU1701_PINCONF_1, val);
 
 	return 0;
