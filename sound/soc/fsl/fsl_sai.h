--- conflicted
+++ resolved
@@ -279,11 +279,8 @@
 	unsigned int slot_width;
 	unsigned int bitclk_ratio;
 
-<<<<<<< HEAD
-=======
 	const struct fsl_sai_soc_data *soc_data;
 	struct snd_soc_dai_driver cpu_dai_drv;
->>>>>>> bde3f940
 	struct snd_dmaengine_dai_dma_data dma_params_rx;
 	struct snd_dmaengine_dai_dma_data dma_params_tx;
 	const struct fsl_sai_soc_data *soc;
@@ -293,7 +290,6 @@
 
 	struct fsl_sai_verid verid;
 	struct fsl_sai_param param;
-	struct snd_soc_dai_driver cpu_dai_drv;
 };
 
 const struct attribute_group *fsl_sai_get_dev_attribute_group(bool monitor_spdif);
