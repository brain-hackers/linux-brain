--- conflicted
+++ resolved
@@ -438,13 +438,8 @@
 
 	esai_priv->slot_width = slot_width;
 	esai_priv->slots = slots;
-<<<<<<< HEAD
-	esai_priv->tx_mask    = tx_mask;
-	esai_priv->rx_mask    = rx_mask;
-=======
 	esai_priv->tx_mask = tx_mask;
 	esai_priv->rx_mask = rx_mask;
->>>>>>> 6d0c334a
 
 	return 0;
 }
@@ -561,14 +556,11 @@
 	regmap_update_bits(esai_priv->regmap, REG_ESAI_TCR, mask, xcr);
 	regmap_update_bits(esai_priv->regmap, REG_ESAI_RCR, mask, xcr);
 
-<<<<<<< HEAD
-=======
 	mask = ESAI_xCCR_xCKP | ESAI_xCCR_xHCKP | ESAI_xCCR_xFSP |
 		ESAI_xCCR_xFSD | ESAI_xCCR_xCKD;
 	regmap_update_bits(esai_priv->regmap, REG_ESAI_TCCR, mask, xccr);
 	regmap_update_bits(esai_priv->regmap, REG_ESAI_RCCR, mask, xccr);
 
->>>>>>> 6d0c334a
 	return 0;
 }
 
@@ -1168,12 +1160,9 @@
 		return ret;
 	}
 
-<<<<<<< HEAD
-=======
 	esai_priv->tx_mask = 0xFFFFFFFF;
 	esai_priv->rx_mask = 0xFFFFFFFF;
 
->>>>>>> 6d0c334a
 	/* Clear the TSMA, TSMB, RSMA, RSMB */
 	regmap_write(esai_priv->regmap, REG_ESAI_TSMA, 0);
 	regmap_write(esai_priv->regmap, REG_ESAI_TSMB, 0);
