--- conflicted
+++ resolved
@@ -2375,12 +2375,7 @@
  */
 static void end_bio_extent_writepage(struct bio *bio, int err)
 {
-<<<<<<< HEAD
 	struct bio_vec *bvec;
-	struct extent_io_tree *tree;
-=======
-	struct bio_vec *bvec = bio->bi_io_vec + bio->bi_vcnt - 1;
->>>>>>> cf93da7b
 	u64 start;
 	u64 end;
 	int i;
