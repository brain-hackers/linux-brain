--- conflicted
+++ resolved
@@ -4197,14 +4197,8 @@
 	return 0;
 }
 
-<<<<<<< HEAD
-static void ext4_wait_dax_page(struct ext4_inode_info *ei, bool *did_unlock)
-{
-	*did_unlock = true;
-=======
 static void ext4_wait_dax_page(struct ext4_inode_info *ei)
 {
->>>>>>> f9885ef8
 	up_write(&ei->i_mmap_sem);
 	schedule();
 	down_write(&ei->i_mmap_sem);
@@ -4214,20 +4208,12 @@
 {
 	struct ext4_inode_info *ei = EXT4_I(inode);
 	struct page *page;
-<<<<<<< HEAD
-	bool retry;
-=======
->>>>>>> f9885ef8
 	int error;
 
 	if (WARN_ON_ONCE(!rwsem_is_locked(&ei->i_mmap_sem)))
 		return -EINVAL;
 
 	do {
-<<<<<<< HEAD
-		retry = false;
-=======
->>>>>>> f9885ef8
 		page = dax_layout_busy_page(inode->i_mapping);
 		if (!page)
 			return 0;
@@ -4235,13 +4221,8 @@
 		error = ___wait_var_event(&page->_refcount,
 				atomic_read(&page->_refcount) == 1,
 				TASK_INTERRUPTIBLE, 0, 0,
-<<<<<<< HEAD
-				ext4_wait_dax_page(ei, &retry));
-	} while (error == 0 && retry);
-=======
 				ext4_wait_dax_page(ei));
 	} while (error == 0);
->>>>>>> f9885ef8
 
 	return error;
 }
