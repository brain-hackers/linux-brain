--- conflicted
+++ resolved
@@ -783,7 +783,6 @@
 				wpc->imap.br_state, offset, bdev, sector, wbc);
 	}
 
-<<<<<<< HEAD
 	merged = __bio_try_merge_page(wpc->ioend->io_bio, page, len, poff,
 			&same_page);
 
@@ -792,14 +791,7 @@
 
 	if (!merged) {
 		if (bio_full(wpc->ioend->io_bio, len))
-			xfs_chain_bio(wpc->ioend, wbc, bdev, sector);
-=======
-	if (!__bio_try_merge_page(wpc->ioend->io_bio, page, len, poff, true)) {
-		if (iop)
-			atomic_inc(&iop->write_count);
-		if (bio_full(wpc->ioend->io_bio))
 			wpc->ioend->io_bio = xfs_chain_bio(wpc->ioend->io_bio);
->>>>>>> 488ca3d8
 		bio_add_page(wpc->ioend->io_bio, page, len, poff);
 	}
 
