/*
 * Freescale i.MX7ULP LPSPI driver
 *
 * Copyright 2016 Freescale Semiconductor, Inc.
 *
 * This program is free software; you can redistribute it and/or modify
 * it under the terms of the GNU General Public License as published by
 * the Free Software Foundation; either version 2 of the License, or
 * (at your option) any later version.
 *
 * This program is distributed in the hope that it will be useful,
 * but WITHOUT ANY WARRANTY; without even the implied warranty of
 * MERCHANTABILITY or FITNESS FOR A PARTICULAR PURPOSE.  See the
 * GNU General Public License for more details.
 *
 */

#include <linux/clk.h>
#include <linux/completion.h>
#include <linux/delay.h>
#include <linux/dmaengine.h>
#include <linux/dma-mapping.h>
#include <linux/err.h>
#include <linux/gpio.h>
#include <linux/interrupt.h>
#include <linux/io.h>
#include <linux/irq.h>
#include <linux/kernel.h>
#include <linux/module.h>
#include <linux/of.h>
#include <linux/of_device.h>
#include <linux/of_gpio.h>
#include <linux/platform_device.h>
#include <linux/platform_data/dma-imx.h>
#include <linux/platform_data/spi-imx.h>
#include <linux/slab.h>
#include <linux/spi/spi.h>
#include <linux/spi/spi_bitbang.h>
#include <linux/types.h>
#include <linux/pm_runtime.h>

#define DRIVER_NAME "fsl_lpspi"

#define FSL_LPSPI_RPM_TIMEOUT 50 /* 50ms */

/* The maximum bytes that edma can transfer once.*/
#define FSL_LPSPI_MAX_EDMA_BYTES  ((1 << 15) - 1)

/* i.MX7ULP LPSPI registers */
#define IMX7ULP_VERID	0x0
#define IMX7ULP_PARAM	0x4
#define IMX7ULP_CR	0x10
#define IMX7ULP_SR	0x14
#define IMX7ULP_IER	0x18
#define IMX7ULP_DER	0x1c
#define IMX7ULP_CFGR0	0x20
#define IMX7ULP_CFGR1	0x24
#define IMX7ULP_DMR0	0x30
#define IMX7ULP_DMR1	0x34
#define IMX7ULP_CCR	0x40
#define IMX7ULP_FCR	0x58
#define IMX7ULP_FSR	0x5c
#define IMX7ULP_TCR	0x60
#define IMX7ULP_TDR	0x64
#define IMX7ULP_RSR	0x70
#define IMX7ULP_RDR	0x74

/* General control register field define */
#define CR_RRF		BIT(9)
#define CR_RTF		BIT(8)
#define CR_RST		BIT(1)
#define CR_MEN		BIT(0)
#define SR_MBF		BIT(24)
#define SR_TCF		BIT(10)
#define SR_FCF		BIT(9)
#define SR_RDF		BIT(1)
#define SR_TDF		BIT(0)
#define IER_TCIE	BIT(10)
#define IER_FCIE	BIT(9)
#define IER_RDIE	BIT(1)
#define IER_TDIE	BIT(0)
#define DER_RDDE	BIT(1)
#define DER_TDDE	BIT(0)
#define CFGR1_PCSCFG	BIT(27)
#define CFGR1_PINCFG	(BIT(24)|BIT(25))
#define CFGR1_PCSPOL	BIT(8)
#define CFGR1_NOSTALL	BIT(3)
#define CFGR1_MASTER	BIT(0)
#define FSR_RXCOUNT	(0xFF << 16)
#define FSR_TXCOUNT	(0xFF)
#define RSR_RXEMPTY	BIT(1)
#define TCR_CPOL	BIT(31)
#define TCR_CPHA	BIT(30)
#define TCR_CONT	BIT(21)
#define TCR_CONTC	BIT(20)
#define TCR_RXMSK	BIT(19)
#define TCR_TXMSK	BIT(18)

static int clkdivs[] = {1, 2, 4, 8, 16, 32, 64, 128};

struct lpspi_config {
	u8 bpw;
	u8 chip_select;
	u8 prescale;
	u16 mode;
	u32 speed_hz;
};

struct fsl_lpspi_data {
	struct device *dev;
	void __iomem *base;
	unsigned long base_phys;
	struct clk *clk_ipg;
	struct clk *clk_per;
	bool is_slave;
	bool is_first_byte;

	void *rx_buf;
	const void *tx_buf;
	void (*tx)(struct fsl_lpspi_data *);
	void (*rx)(struct fsl_lpspi_data *);

	u32 remain;
	u8 watermark;
	u8 txfifosize;
	u8 rxfifosize;

	struct lpspi_config config;
	struct completion xfer_done;

	bool slave_aborted;

	/* DMA */
	bool usedma;
	struct completion dma_rx_completion;
	struct completion dma_tx_completion;

	int chipselect[0];
};

static const struct of_device_id fsl_lpspi_dt_ids[] = {
	{ .compatible = "fsl,imx7ulp-spi", },
	{ /* sentinel */ }
};
MODULE_DEVICE_TABLE(of, fsl_lpspi_dt_ids);

#define LPSPI_BUF_RX(type)						\
static void fsl_lpspi_buf_rx_##type(struct fsl_lpspi_data *fsl_lpspi)	\
{									\
	unsigned int val = readl(fsl_lpspi->base + IMX7ULP_RDR);	\
									\
	if (fsl_lpspi->rx_buf) {					\
		*(type *)fsl_lpspi->rx_buf = val;			\
		fsl_lpspi->rx_buf += sizeof(type);                      \
	}								\
}

#define LPSPI_BUF_TX(type)						\
static void fsl_lpspi_buf_tx_##type(struct fsl_lpspi_data *fsl_lpspi)	\
{									\
	type val = 0;							\
									\
	if (fsl_lpspi->tx_buf) {					\
		val = *(type *)fsl_lpspi->tx_buf;			\
		fsl_lpspi->tx_buf += sizeof(type);			\
	}								\
									\
	fsl_lpspi->remain -= sizeof(type);				\
	writel(val, fsl_lpspi->base + IMX7ULP_TDR);			\
}

LPSPI_BUF_RX(u8)
LPSPI_BUF_TX(u8)
LPSPI_BUF_RX(u16)
LPSPI_BUF_TX(u16)
LPSPI_BUF_RX(u32)
LPSPI_BUF_TX(u32)

static void fsl_lpspi_intctrl(struct fsl_lpspi_data *fsl_lpspi,
			      unsigned int enable)
{
	writel(enable, fsl_lpspi->base + IMX7ULP_IER);
}

static int fsl_lpspi_bytes_per_word(const int bpw)
{
	return DIV_ROUND_UP(bpw, BITS_PER_BYTE);
}

static bool fsl_lpspi_can_dma(struct spi_controller *controller,
			      struct spi_device *spi,
			      struct spi_transfer *transfer)
{
	unsigned int bytes_per_word;

	if (!controller->dma_rx)
		return false;

	bytes_per_word = fsl_lpspi_bytes_per_word(transfer->bits_per_word);
	if (bytes_per_word != 1 && bytes_per_word != 2 && bytes_per_word != 4)
		return false;

	return true;
}

static int lpspi_prepare_xfer_hardware(struct spi_controller *controller)
{
	struct fsl_lpspi_data *fsl_lpspi =
				spi_controller_get_devdata(controller);
	int ret;

	ret = pm_runtime_get_sync(fsl_lpspi->dev);
	if (ret < 0) {
		dev_err(fsl_lpspi->dev, "failed to enable clock\n");
		return ret;
	}

	return 0;
}

static int lpspi_unprepare_xfer_hardware(struct spi_controller *controller)
{
	struct fsl_lpspi_data *fsl_lpspi =
				spi_controller_get_devdata(controller);

	pm_runtime_mark_last_busy(fsl_lpspi->dev);
	pm_runtime_put_autosuspend(fsl_lpspi->dev);

	return 0;
}

static int fsl_lpspi_prepare_message(struct spi_controller *controller,
				     struct spi_message *msg)
{
	struct fsl_lpspi_data *fsl_lpspi = spi_controller_get_devdata(controller);
	struct spi_device *spi = msg->spi;
	int gpio = fsl_lpspi->chipselect[spi->chip_select];

	if (gpio_is_valid(gpio))
		gpio_direction_output(gpio, spi->mode & SPI_CS_HIGH ? 0 : 1);

	return 0;
}

static void fsl_lpspi_write_tx_fifo(struct fsl_lpspi_data *fsl_lpspi)
{
	u8 txfifo_cnt;
	u32 temp;

	txfifo_cnt = readl(fsl_lpspi->base + IMX7ULP_FSR) & 0xff;

	while (txfifo_cnt < fsl_lpspi->txfifosize) {
		if (!fsl_lpspi->remain)
			break;
		fsl_lpspi->tx(fsl_lpspi);
		txfifo_cnt++;
	}

	if (txfifo_cnt < fsl_lpspi->txfifosize) {
		if (!fsl_lpspi->is_slave) {
			temp = readl(fsl_lpspi->base + IMX7ULP_TCR);
			temp &= ~TCR_CONTC;
			writel(temp, fsl_lpspi->base + IMX7ULP_TCR);
		}

		fsl_lpspi_intctrl(fsl_lpspi, IER_FCIE);
	} else
		fsl_lpspi_intctrl(fsl_lpspi, IER_TDIE);
}

static void fsl_lpspi_read_rx_fifo(struct fsl_lpspi_data *fsl_lpspi)
{
	while (!(readl(fsl_lpspi->base + IMX7ULP_RSR) & RSR_RXEMPTY))
		fsl_lpspi->rx(fsl_lpspi);
}

static void fsl_lpspi_set_cmd(struct fsl_lpspi_data *fsl_lpspi)
{
	u32 temp = 0;

	if (!fsl_lpspi->is_slave) {
		temp |= fsl_lpspi->config.bpw - 1;
		temp |= fsl_lpspi->config.prescale << 27;
		temp |= (fsl_lpspi->config.mode & 0x3) << 30;
		temp |= (fsl_lpspi->config.chip_select & 0x3) << 24;

		/*
		 * Set TCR_CONT will keep SS asserted after current transfer.
		 * For the first transfer, clear TCR_CONTC to assert SS.
		 * For subsequent transfer, set TCR_CONTC to keep SS asserted.
		 */
		if (!fsl_lpspi->usedma) {
			temp |= TCR_CONT;
			if (fsl_lpspi->is_first_byte)
				temp &= ~TCR_CONTC;
			else
				temp |= TCR_CONTC;
		}
	} else {
		temp |= fsl_lpspi->config.bpw - 1;
		temp |= (fsl_lpspi->config.mode & 0x3) << 30;
	}
	writel(temp, fsl_lpspi->base + IMX7ULP_TCR);

	dev_dbg(fsl_lpspi->dev, "TCR=0x%x\n", temp);
}

static void fsl_lpspi_set_watermark(struct fsl_lpspi_data *fsl_lpspi)
{
	u32 temp;

	if (!fsl_lpspi->usedma)
		temp = fsl_lpspi->watermark >> 1 |
		       (fsl_lpspi->watermark >> 1) << 16;
	else
		temp = fsl_lpspi->watermark >> 1;

	writel(temp, fsl_lpspi->base + IMX7ULP_FCR);

	dev_dbg(fsl_lpspi->dev, "FCR=0x%x\n", temp);
}

static int fsl_lpspi_set_bitrate(struct fsl_lpspi_data *fsl_lpspi)
{
	struct lpspi_config config = fsl_lpspi->config;
	unsigned int perclk_rate, scldiv;
	u8 prescale;

	perclk_rate = clk_get_rate(fsl_lpspi->clk_per);

	if (config.speed_hz > perclk_rate / 2) {
		dev_err(fsl_lpspi->dev,
		      "per-clk should be at least two times of transfer speed");
		return -EINVAL;
	}

	for (prescale = 0; prescale < 8; prescale++) {
		scldiv = perclk_rate /
			 (clkdivs[prescale] * config.speed_hz) - 2;
		if (scldiv < 256) {
			fsl_lpspi->config.prescale = prescale;
			break;
		}
	}

	if (prescale == 8 && scldiv >= 256)
		return -EINVAL;

	writel(scldiv | (scldiv << 8) | ((scldiv >> 1) << 16),
					fsl_lpspi->base + IMX7ULP_CCR);

	dev_dbg(fsl_lpspi->dev, "perclk=%d, speed=%d, prescale=%d, scldiv=%d\n",
		perclk_rate, config.speed_hz, prescale, scldiv);

	return 0;
}

static int fsl_lpspi_dma_configure(struct spi_controller *controller)
{
	int ret;
	enum dma_slave_buswidth buswidth;
	struct dma_slave_config rx = {}, tx = {};
	struct fsl_lpspi_data *fsl_lpspi =
				spi_controller_get_devdata(controller);

	switch (fsl_lpspi_bytes_per_word(fsl_lpspi->config.bpw)) {
	case 4:
		buswidth = DMA_SLAVE_BUSWIDTH_4_BYTES;
		break;
	case 2:
		buswidth = DMA_SLAVE_BUSWIDTH_2_BYTES;
		break;
	case 1:
		buswidth = DMA_SLAVE_BUSWIDTH_1_BYTE;
		break;
	default:
		return -EINVAL;
	}

	tx.direction = DMA_MEM_TO_DEV;
	tx.dst_addr = fsl_lpspi->base_phys + IMX7ULP_TDR;
	tx.dst_addr_width = buswidth;
	tx.dst_maxburst = 1;
	ret = dmaengine_slave_config(controller->dma_tx, &tx);
	if (ret) {
		dev_err(fsl_lpspi->dev, "TX dma configuration failed with %d\n",
			ret);
		return ret;
	}

	rx.direction = DMA_DEV_TO_MEM;
	rx.src_addr = fsl_lpspi->base_phys + IMX7ULP_RDR;
	rx.src_addr_width = buswidth;
	rx.src_maxburst = 1;
	ret = dmaengine_slave_config(controller->dma_rx, &rx);
	if (ret) {
		dev_err(fsl_lpspi->dev, "RX dma configuration failed with %d\n",
			ret);
		return ret;
	}

	return 0;
}

static int fsl_lpspi_config(struct fsl_lpspi_data *fsl_lpspi)
{
	u32 temp;
	int ret;

	if (!fsl_lpspi->is_slave) {
		ret = fsl_lpspi_set_bitrate(fsl_lpspi);
		if (ret)
			return ret;
	}

	fsl_lpspi_set_watermark(fsl_lpspi);

<<<<<<< HEAD
	if (!fsl_lpspi->is_slave)
		temp = CFGR1_MASTER;
	else
		temp = CFGR1_PINCFG;
=======
	temp = CFGR1_PCSCFG | CFGR1_MASTER;
>>>>>>> 6d0c334a
	if (fsl_lpspi->config.mode & SPI_CS_HIGH)
		temp |= CFGR1_PCSPOL;
	writel(temp, fsl_lpspi->base + IMX7ULP_CFGR1);

	temp = readl(fsl_lpspi->base + IMX7ULP_CR);
	temp |= CR_RRF | CR_RTF | CR_MEN;
	writel(temp, fsl_lpspi->base + IMX7ULP_CR);

	temp = 0;
	if (fsl_lpspi->usedma)
		temp = DER_TDDE | DER_RDDE;
	writel(temp, fsl_lpspi->base + IMX7ULP_DER);

	return 0;
}

static int fsl_lpspi_setup_transfer(struct spi_controller *controller,
				     struct spi_device *spi,
				     struct spi_transfer *t)
{
	struct fsl_lpspi_data *fsl_lpspi =
				spi_controller_get_devdata(spi->controller);

	if (t == NULL)
		return -EINVAL;

	fsl_lpspi->config.mode = spi->mode;
	fsl_lpspi->config.bpw = t->bits_per_word;
	fsl_lpspi->config.speed_hz = t->speed_hz;
	fsl_lpspi->config.chip_select = spi->chip_select;

	if (!fsl_lpspi->config.speed_hz)
		fsl_lpspi->config.speed_hz = spi->max_speed_hz;
	if (!fsl_lpspi->config.bpw)
		fsl_lpspi->config.bpw = spi->bits_per_word;

	/* Initialize the functions for transfer */
	if (fsl_lpspi->config.bpw <= 8) {
		fsl_lpspi->rx = fsl_lpspi_buf_rx_u8;
		fsl_lpspi->tx = fsl_lpspi_buf_tx_u8;
	} else if (fsl_lpspi->config.bpw <= 16) {
		fsl_lpspi->rx = fsl_lpspi_buf_rx_u16;
		fsl_lpspi->tx = fsl_lpspi_buf_tx_u16;
	} else {
		fsl_lpspi->rx = fsl_lpspi_buf_rx_u32;
		fsl_lpspi->tx = fsl_lpspi_buf_tx_u32;
	}

	if (t->len <= fsl_lpspi->txfifosize)
		fsl_lpspi->watermark = t->len;
	else
		fsl_lpspi->watermark = fsl_lpspi->txfifosize;

	if (fsl_lpspi_can_dma(controller, spi, t))
		fsl_lpspi->usedma = 1;
	else
		fsl_lpspi->usedma = 0;

	return fsl_lpspi_config(fsl_lpspi);
}

static int fsl_lpspi_slave_abort(struct spi_controller *controller)
{
	struct fsl_lpspi_data *fsl_lpspi =
				spi_controller_get_devdata(controller);

	fsl_lpspi->slave_aborted = true;
	if (!fsl_lpspi->usedma)
		complete(&fsl_lpspi->xfer_done);
	else {
		complete(&fsl_lpspi->dma_tx_completion);
		complete(&fsl_lpspi->dma_rx_completion);
	}
	return 0;
}

static int fsl_lpspi_wait_for_completion(struct spi_controller *controller)
{
	struct fsl_lpspi_data *fsl_lpspi =
				spi_controller_get_devdata(controller);

	if (fsl_lpspi->is_slave) {
		if (wait_for_completion_interruptible(&fsl_lpspi->xfer_done) ||
			fsl_lpspi->slave_aborted) {
			dev_dbg(fsl_lpspi->dev, "interrupted\n");
			return -EINTR;
		}
	} else {
		if (!wait_for_completion_timeout(&fsl_lpspi->xfer_done, HZ)) {
			dev_dbg(fsl_lpspi->dev, "wait for completion timeout\n");
			return -ETIMEDOUT;
		}
	}

	return 0;
}

static int fsl_lpspi_reset(struct fsl_lpspi_data *fsl_lpspi)
{
	u32 temp;

	if (!fsl_lpspi->usedma) {
		/* Disable all interrupt */
		fsl_lpspi_intctrl(fsl_lpspi, 0);
	}

	/* W1C for all flags in SR */
	temp = 0x3F << 8;
	writel(temp, fsl_lpspi->base + IMX7ULP_SR);

	/* Clear FIFO and disable module */
	temp = CR_RRF | CR_RTF;
	writel(temp, fsl_lpspi->base + IMX7ULP_CR);

	return 0;
}

static void fsl_lpspi_dma_rx_callback(void *cookie)
{
	struct fsl_lpspi_data *fsl_lpspi = (struct fsl_lpspi_data *)cookie;

	complete(&fsl_lpspi->dma_rx_completion);
}

static void fsl_lpspi_dma_tx_callback(void *cookie)
{
	struct fsl_lpspi_data *fsl_lpspi = (struct fsl_lpspi_data *)cookie;

	complete(&fsl_lpspi->dma_tx_completion);
}

static int fsl_lpspi_calculate_timeout(struct fsl_lpspi_data *fsl_lpspi,
				       int size)
{
	unsigned long timeout = 0;

	/* Time with actual data transfer and CS change delay related to HW */
	timeout = (8 + 4) * size / fsl_lpspi->config.speed_hz;

	/* Add extra second for scheduler related activities */
	timeout += 1;

	/* Double calculated timeout */
	return msecs_to_jiffies(2 * timeout * MSEC_PER_SEC);
}

static int fsl_lpspi_dma_transfer(struct spi_controller *controller,
				struct fsl_lpspi_data *fsl_lpspi,
				struct spi_transfer *transfer)
{
	struct dma_async_tx_descriptor *desc_tx, *desc_rx;
	unsigned long transfer_timeout;
	unsigned long timeout;
	struct sg_table *tx = &transfer->tx_sg, *rx = &transfer->rx_sg;
	int ret;

	ret = fsl_lpspi_dma_configure(controller);
	if (ret)
		return ret;

	desc_rx = dmaengine_prep_slave_sg(controller->dma_rx,
				rx->sgl, rx->nents, DMA_DEV_TO_MEM,
				DMA_PREP_INTERRUPT | DMA_CTRL_ACK);
	if (!desc_rx)
		return -EINVAL;

	desc_rx->callback = fsl_lpspi_dma_rx_callback;
	desc_rx->callback_param = (void *)fsl_lpspi;
	dmaengine_submit(desc_rx);
	reinit_completion(&fsl_lpspi->dma_rx_completion);
	dma_async_issue_pending(controller->dma_rx);

	desc_tx = dmaengine_prep_slave_sg(controller->dma_tx,
				tx->sgl, tx->nents, DMA_MEM_TO_DEV,
				DMA_PREP_INTERRUPT | DMA_CTRL_ACK);
	if (!desc_tx) {
		dmaengine_terminate_all(controller->dma_tx);
		return -EINVAL;
	}

	desc_tx->callback = fsl_lpspi_dma_tx_callback;
	desc_tx->callback_param = (void *)fsl_lpspi;
	dmaengine_submit(desc_tx);
	reinit_completion(&fsl_lpspi->dma_tx_completion);
	dma_async_issue_pending(controller->dma_tx);

	fsl_lpspi->slave_aborted = false;

	if (!fsl_lpspi->is_slave) {
		transfer_timeout = fsl_lpspi_calculate_timeout(fsl_lpspi,
							       transfer->len);

		/* Wait eDMA to finish the data transfer.*/
		timeout = wait_for_completion_timeout(&fsl_lpspi->dma_tx_completion,
						      transfer_timeout);
		if (!timeout) {
			dev_err(fsl_lpspi->dev, "I/O Error in DMA TX\n");
			dmaengine_terminate_all(controller->dma_tx);
			dmaengine_terminate_all(controller->dma_rx);
			fsl_lpspi_reset(fsl_lpspi);
			return -ETIMEDOUT;
		}

		timeout = wait_for_completion_timeout(&fsl_lpspi->dma_rx_completion,
						      transfer_timeout);
		if (!timeout) {
			dev_err(fsl_lpspi->dev, "I/O Error in DMA RX\n");
			dmaengine_terminate_all(controller->dma_tx);
			dmaengine_terminate_all(controller->dma_rx);
			fsl_lpspi_reset(fsl_lpspi);
			return -ETIMEDOUT;
		}
	} else {
		if (wait_for_completion_interruptible(&fsl_lpspi->dma_tx_completion) ||
			fsl_lpspi->slave_aborted) {
			dev_dbg(fsl_lpspi->dev,
				"I/O Error in DMA TX interrupted\n");
			dmaengine_terminate_all(controller->dma_tx);
			dmaengine_terminate_all(controller->dma_rx);
			fsl_lpspi_reset(fsl_lpspi);
			return -EINTR;
		}

		if (wait_for_completion_interruptible(&fsl_lpspi->dma_rx_completion) ||
			fsl_lpspi->slave_aborted) {
			dev_dbg(fsl_lpspi->dev,
				"I/O Error in DMA RX interrupted\n");
			dmaengine_terminate_all(controller->dma_tx);
			dmaengine_terminate_all(controller->dma_rx);
			fsl_lpspi_reset(fsl_lpspi);
			return -EINTR;
		}
	}

	fsl_lpspi_reset(fsl_lpspi);

	return 0;
}

static void fsl_lpspi_dma_exit(struct spi_controller *controller)
{
	if (controller->dma_rx) {
		dma_release_channel(controller->dma_rx);
		controller->dma_rx = NULL;
	}

	if (controller->dma_tx) {
		dma_release_channel(controller->dma_tx);
		controller->dma_tx = NULL;
	}
}

static int fsl_lpspi_dma_init(struct device *dev,
			      struct fsl_lpspi_data *fsl_lpspi,
			      struct spi_controller *controller)
{
	int ret;

	/* Prepare for TX DMA: */
	controller->dma_tx = dma_request_slave_channel_reason(dev, "tx");
	if (IS_ERR(controller->dma_tx)) {
		ret = PTR_ERR(controller->dma_tx);
		dev_dbg(dev, "can't get the TX DMA channel, error %d!\n", ret);
		controller->dma_tx = NULL;
		goto err;
	}

	/* Prepare for RX DMA: */
	controller->dma_rx = dma_request_slave_channel_reason(dev, "rx");
	if (IS_ERR(controller->dma_rx)) {
		ret = PTR_ERR(controller->dma_rx);
		dev_dbg(dev, "can't get the RX DMA channel, error %d\n", ret);
		controller->dma_rx = NULL;
		goto err;
	}

	init_completion(&fsl_lpspi->dma_rx_completion);
	init_completion(&fsl_lpspi->dma_tx_completion);
	controller->can_dma = fsl_lpspi_can_dma;
	controller->max_dma_len = FSL_LPSPI_MAX_EDMA_BYTES;

	return 0;
err:
	fsl_lpspi_dma_exit(controller);
	return ret;
}

static int fsl_lpspi_pio_transfer(struct spi_controller *controller,
				  struct spi_transfer *t)
{
	struct fsl_lpspi_data *fsl_lpspi =
				spi_controller_get_devdata(controller);
	int ret;

	fsl_lpspi->tx_buf = t->tx_buf;
	fsl_lpspi->rx_buf = t->rx_buf;
	fsl_lpspi->remain = t->len;

	reinit_completion(&fsl_lpspi->xfer_done);
	fsl_lpspi->slave_aborted = false;

	fsl_lpspi_write_tx_fifo(fsl_lpspi);

	ret = fsl_lpspi_wait_for_completion(controller);
	if (ret)
		return ret;

	fsl_lpspi_reset(fsl_lpspi);

	return 0;
}

static int fsl_lpspi_transfer_one(struct spi_controller *controller,
				  struct spi_device *spi,
				  struct spi_transfer *t)
{
	struct fsl_lpspi_data *fsl_lpspi =
				spi_controller_get_devdata(controller);
	int ret;

	fsl_lpspi->is_first_byte = true;
	ret = fsl_lpspi_setup_transfer(controller, spi, t);
	if (ret < 0)
		return ret;

	fsl_lpspi_set_cmd(fsl_lpspi);
	fsl_lpspi->is_first_byte = false;

	if (fsl_lpspi->usedma)
		ret = fsl_lpspi_dma_transfer(controller, fsl_lpspi, t);
	else
		ret = fsl_lpspi_pio_transfer(controller, t);
	if (ret < 0)
		return ret;

	return 0;
}

static irqreturn_t fsl_lpspi_isr(int irq, void *dev_id)
{
	u32 temp_SR, temp_IER;
	struct fsl_lpspi_data *fsl_lpspi = dev_id;

	temp_IER = readl(fsl_lpspi->base + IMX7ULP_IER);
	fsl_lpspi_intctrl(fsl_lpspi, 0);
	temp_SR = readl(fsl_lpspi->base + IMX7ULP_SR);

	fsl_lpspi_read_rx_fifo(fsl_lpspi);

	if ((temp_SR & SR_TDF) && (temp_IER & IER_TDIE)) {
		fsl_lpspi_write_tx_fifo(fsl_lpspi);
		return IRQ_HANDLED;
	}

	if (temp_SR & SR_MBF ||
	    readl(fsl_lpspi->base + IMX7ULP_FSR) & FSR_TXCOUNT) {
		writel(SR_FCF, fsl_lpspi->base + IMX7ULP_SR);
		fsl_lpspi_intctrl(fsl_lpspi, IER_FCIE);
		return IRQ_HANDLED;
	}

	if (temp_SR & SR_FCF && (temp_IER & IER_FCIE)) {
		writel(SR_FCF, fsl_lpspi->base + IMX7ULP_SR);
		complete(&fsl_lpspi->xfer_done);
		return IRQ_HANDLED;
	}

	return IRQ_NONE;
}

static int fsl_lpspi_runtime_resume(struct device *dev)
{
	struct fsl_lpspi_data *fsl_lpspi = dev_get_drvdata(dev);
	int ret;

	ret = clk_prepare_enable(fsl_lpspi->clk_per);
	if (ret)
		return ret;

	ret = clk_prepare_enable(fsl_lpspi->clk_ipg);
	if (ret) {
		clk_disable_unprepare(fsl_lpspi->clk_per);
		return ret;
	}

	return 0;
}

static int fsl_lpspi_runtime_suspend(struct device *dev)
{
	struct fsl_lpspi_data *fsl_lpspi = dev_get_drvdata(dev);

	clk_disable_unprepare(fsl_lpspi->clk_per);
	clk_disable_unprepare(fsl_lpspi->clk_ipg);

	return 0;
}

static int fsl_lpspi_init_rpm(struct fsl_lpspi_data *fsl_lpspi)
{
	struct device *dev = fsl_lpspi->dev;

	pm_runtime_enable(dev);
	pm_runtime_set_autosuspend_delay(dev, FSL_LPSPI_RPM_TIMEOUT);
	pm_runtime_use_autosuspend(dev);

	return 0;
}

static int fsl_lpspi_probe(struct platform_device *pdev)
{
	struct device_node *np = pdev->dev.of_node;
	struct fsl_lpspi_data *fsl_lpspi;
	struct spi_controller *controller;
	struct spi_imx_master *lpspi_platform_info =
		dev_get_platdata(&pdev->dev);
	struct resource *res;
	int i, ret, irq;
	u32 temp;

	if (of_property_read_bool((&pdev->dev)->of_node, "spi-slave"))
		controller = spi_alloc_slave(&pdev->dev,
					sizeof(struct fsl_lpspi_data));
	else
		controller = spi_alloc_master(&pdev->dev,
					sizeof(struct fsl_lpspi_data));

	if (!controller)
		return -ENOMEM;

	platform_set_drvdata(pdev, controller);

	controller->bits_per_word_mask = SPI_BPW_RANGE_MASK(8, 32);
	controller->bus_num = pdev->id;

	fsl_lpspi = spi_controller_get_devdata(controller);
	fsl_lpspi->dev = &pdev->dev;
	dev_set_drvdata(&pdev->dev, fsl_lpspi);
	fsl_lpspi->is_slave = of_property_read_bool((&pdev->dev)->of_node,
						    "spi-slave");

	if (!fsl_lpspi->is_slave) {
		for (i = 0; i < controller->num_chipselect; i++) {
			int cs_gpio = of_get_named_gpio(np, "cs-gpios", i);

			if (!gpio_is_valid(cs_gpio) && lpspi_platform_info)
				cs_gpio = lpspi_platform_info->chipselect[i];

			fsl_lpspi->chipselect[i] = cs_gpio;
			if (!gpio_is_valid(cs_gpio))
				continue;

			ret = devm_gpio_request(&pdev->dev, fsl_lpspi->chipselect[i],
						DRIVER_NAME);
			if (ret) {
				dev_err(&pdev->dev, "can't get cs gpios\n");
				goto out_controller_put;
			}
		}
		controller->cs_gpios = fsl_lpspi->chipselect;
		controller->prepare_message = fsl_lpspi_prepare_message;
	}

	controller->transfer_one = fsl_lpspi_transfer_one;
	controller->prepare_transfer_hardware = lpspi_prepare_xfer_hardware;
	controller->unprepare_transfer_hardware = lpspi_unprepare_xfer_hardware;
	controller->mode_bits = SPI_CPOL | SPI_CPHA | SPI_CS_HIGH;
	controller->flags = SPI_MASTER_MUST_RX | SPI_MASTER_MUST_TX;
	controller->dev.of_node = pdev->dev.of_node;
	controller->bus_num = pdev->id;
	controller->slave_abort = fsl_lpspi_slave_abort;

	init_completion(&fsl_lpspi->xfer_done);

	res = platform_get_resource(pdev, IORESOURCE_MEM, 0);
	fsl_lpspi->base = devm_ioremap_resource(&pdev->dev, res);
	if (IS_ERR(fsl_lpspi->base)) {
		ret = PTR_ERR(fsl_lpspi->base);
		goto out_controller_put;
	}
	fsl_lpspi->base_phys = res->start;

	irq = platform_get_irq(pdev, 0);
	if (irq < 0) {
		ret = irq;
		goto out_controller_put;
	}

	ret = devm_request_irq(&pdev->dev, irq, fsl_lpspi_isr, 0,
			       dev_name(&pdev->dev), fsl_lpspi);
	if (ret) {
		dev_err(&pdev->dev, "can't get irq%d: %d\n", irq, ret);
		goto out_controller_put;
	}

	fsl_lpspi->clk_per = devm_clk_get(&pdev->dev, "per");
	if (IS_ERR(fsl_lpspi->clk_per)) {
		ret = PTR_ERR(fsl_lpspi->clk_per);
		goto out_controller_put;
	}

	fsl_lpspi->clk_ipg = devm_clk_get(&pdev->dev, "ipg");
	if (IS_ERR(fsl_lpspi->clk_ipg)) {
		ret = PTR_ERR(fsl_lpspi->clk_ipg);
		goto out_controller_put;
	}

	/* enable the clock */
	ret = fsl_lpspi_init_rpm(fsl_lpspi);
	if (ret)
		goto out_controller_put;

	ret = pm_runtime_get_sync(fsl_lpspi->dev);
	if (ret < 0) {
		dev_err(fsl_lpspi->dev, "failed to enable clock\n");
		return ret;
	}

	temp = readl(fsl_lpspi->base + IMX7ULP_PARAM);
	fsl_lpspi->txfifosize = 1 << (temp & 0x0f);
	fsl_lpspi->rxfifosize = 1 << ((temp >> 8) & 0x0f);

	ret = fsl_lpspi_dma_init(&pdev->dev, fsl_lpspi, controller);
	if (ret == -EPROBE_DEFER)
		goto out_controller_put;

	if (ret < 0)
		dev_err(&pdev->dev, "dma setup error %d, use pio\n", ret);

	ret = devm_spi_register_controller(&pdev->dev, controller);
	if (ret < 0) {
		dev_err(&pdev->dev, "spi_register_controller error.\n");
		goto out_controller_put;
	}

	return 0;

out_controller_put:
	spi_controller_put(controller);

	return ret;
}

static int fsl_lpspi_remove(struct platform_device *pdev)
{
	struct spi_controller *controller = platform_get_drvdata(pdev);
	struct fsl_lpspi_data *fsl_lpspi =
				spi_controller_get_devdata(controller);

	pm_runtime_disable(fsl_lpspi->dev);

	spi_master_put(controller);

	return 0;
}

#ifdef CONFIG_PM_SLEEP
static int fsl_lpspi_suspend(struct device *dev)
{
	int ret;

	pinctrl_pm_select_sleep_state(dev);
	ret = pm_runtime_force_suspend(dev);
	return ret;
}

static int fsl_lpspi_resume(struct device *dev)
{
	int ret;

	ret = pm_runtime_force_resume(dev);
	if (ret) {
		dev_err(dev, "Error in resume: %d\n", ret);
		return ret;
	}

	pinctrl_pm_select_default_state(dev);

	return 0;
}
#endif /* CONFIG_PM_SLEEP */

static const struct dev_pm_ops fsl_lpspi_pm_ops = {
	SET_RUNTIME_PM_OPS(fsl_lpspi_runtime_suspend,
				fsl_lpspi_runtime_resume, NULL)
	SET_SYSTEM_SLEEP_PM_OPS(fsl_lpspi_suspend, fsl_lpspi_resume)
};

static struct platform_driver fsl_lpspi_driver = {
	.driver = {
		.name = DRIVER_NAME,
		.of_match_table = fsl_lpspi_dt_ids,
		.pm = &fsl_lpspi_pm_ops,
	},
	.probe = fsl_lpspi_probe,
	.remove = fsl_lpspi_remove,
};
module_platform_driver(fsl_lpspi_driver);

MODULE_DESCRIPTION("LPSPI Controller driver");
MODULE_AUTHOR("Gao Pan <pandy.gao@nxp.com>");
MODULE_LICENSE("GPL");<|MERGE_RESOLUTION|>--- conflicted
+++ resolved
@@ -415,14 +415,10 @@
 
 	fsl_lpspi_set_watermark(fsl_lpspi);
 
-<<<<<<< HEAD
 	if (!fsl_lpspi->is_slave)
-		temp = CFGR1_MASTER;
+		temp = CFGR1_PCSCFG | CFGR1_MASTER | CFGR1_NOSTALL;
 	else
 		temp = CFGR1_PINCFG;
-=======
-	temp = CFGR1_PCSCFG | CFGR1_MASTER;
->>>>>>> 6d0c334a
 	if (fsl_lpspi->config.mode & SPI_CS_HIGH)
 		temp |= CFGR1_PCSPOL;
 	writel(temp, fsl_lpspi->base + IMX7ULP_CFGR1);
