--- conflicted
+++ resolved
@@ -499,7 +499,6 @@
 	writel(reg, spi_imx->base + MX51_ECSPI_CTRL);
 }
 
-<<<<<<< HEAD
 static void mx51_ecspi_disable(struct spi_imx_data *spi_imx)
 {
 	u32 ctrl;
@@ -509,11 +508,8 @@
 	writel(ctrl, spi_imx->base + MX51_ECSPI_CTRL);
 }
 
-static int mx51_ecspi_config(struct spi_device *spi)
-=======
 static int mx51_ecspi_prepare_message(struct spi_imx_data *spi_imx,
 				      struct spi_message *msg)
->>>>>>> 80bf6c64
 {
 	struct spi_device *spi = msg->spi;
 	u32 ctrl = MX51_ECSPI_CTRL_ENABLE;
@@ -535,27 +531,12 @@
 	/* set chip select to use */
 	ctrl |= MX51_ECSPI_CTRL_CS(spi->chip_select);
 
-<<<<<<< HEAD
 	if (spi_imx->slave_mode)
 		ctrl |= (spi_imx->slave_burst * 8 - 1)
 			<< MX51_ECSPI_CTRL_BL_OFFSET;
 	else
 		ctrl |= (spi_imx->bits_per_word - 1)
 			<< MX51_ECSPI_CTRL_BL_OFFSET;
-=======
-	/*
-	 * The ctrl register must be written first, with the EN bit set other
-	 * registers must not be written to.
-	 */
-	writel(ctrl, spi_imx->base + MX51_ECSPI_CTRL);
-
-	testreg = readl(spi_imx->base + MX51_ECSPI_TESTREG);
-	if (spi->mode & SPI_LOOP)
-		testreg |= MX51_ECSPI_TESTREG_LBC;
-	else
-		testreg &= ~MX51_ECSPI_TESTREG_LBC;
-	writel(testreg, spi_imx->base + MX51_ECSPI_TESTREG);
->>>>>>> 80bf6c64
 
 	/*
 	 * eCSPI burst completion by Chip Select signal in Slave mode
@@ -639,7 +620,6 @@
 	 * Configure the DMA register: setup the watermark
 	 * and enable DMA request.
 	 */
-<<<<<<< HEAD
 	if (spi_imx->devtype_data->devtype == IMX6UL_ECSPI)
 		tx_wml = spi_imx->wml;
 
@@ -649,15 +629,6 @@
 			MX51_ECSPI_DMA_RXT_WML(spi_imx->wml) |
 			MX51_ECSPI_DMA_TEDEN | MX51_ECSPI_DMA_RXDEN |
 			MX51_ECSPI_DMA_RXTDEN, spi_imx->base + MX51_ECSPI_DMA);
-=======
-	writel(MX51_ECSPI_DMA_RX_WML(spi_imx->wml) |
-		MX51_ECSPI_DMA_TX_WML(spi_imx->wml) |
-		MX51_ECSPI_DMA_RXT_WML(spi_imx->wml) |
-		MX51_ECSPI_DMA_TEDEN | MX51_ECSPI_DMA_RXDEN |
-		MX51_ECSPI_DMA_RXTDEN, spi_imx->base + MX51_ECSPI_DMA);
-
-	return 0;
->>>>>>> 80bf6c64
 }
 
 static int mx51_ecspi_rx_available(struct spi_imx_data *spi_imx)
