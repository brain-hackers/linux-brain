--- conflicted
+++ resolved
@@ -558,7 +558,6 @@
 	spin_lock_irqsave(&sport->port.lock, flags);
 	sport->tx_bytes = uart_circ_chars_pending(xmit);
 
-<<<<<<< HEAD
 	if (sport->tx_bytes > 0) {
 		if (xmit->tail > xmit->head && xmit->head > 0) {
 			sport->dma_tx_nents = 2;
@@ -571,41 +570,13 @@
 			sg_init_one(sgl, xmit->buf + xmit->tail, sport->tx_bytes);
 		}
 		spin_unlock_irqrestore(&sport->port.lock, flags);
-=======
-	if (xmit->tail < xmit->head) {
-		sport->dma_tx_nents = 1;
-		sg_init_one(sgl, xmit->buf + xmit->tail, sport->tx_bytes);
-	} else {
-		sport->dma_tx_nents = 2;
-		sg_init_table(sgl, 2);
-		sg_set_buf(sgl, xmit->buf + xmit->tail,
-				UART_XMIT_SIZE - xmit->tail);
-		sg_set_buf(sgl + 1, xmit->buf, xmit->head);
-	}
-
-	ret = dma_map_sg(dev, sgl, sport->dma_tx_nents, DMA_TO_DEVICE);
-	if (ret == 0) {
-		dev_err(dev, "DMA mapping error for TX.\n");
-		return;
-	}
-	desc = dmaengine_prep_slave_sg(chan, sgl, ret,
-					DMA_MEM_TO_DEV, DMA_PREP_INTERRUPT);
-	if (!desc) {
-		dma_unmap_sg(dev, sgl, sport->dma_tx_nents,
-			     DMA_TO_DEVICE);
-		dev_err(dev, "We cannot prepare for the TX slave dma!\n");
-		return;
-	}
-	desc->callback = dma_tx_callback;
-	desc->callback_param = sport;
->>>>>>> e0f8b8a6
 
 		ret = dma_map_sg(dev, sgl, sport->dma_tx_nents, DMA_TO_DEVICE);
 		if (ret == 0) {
 			dev_err(dev, "DMA mapping error for TX.\n");
 			goto err_out;
 		}
-		desc = dmaengine_prep_slave_sg(chan, sgl, sport->dma_tx_nents,
+		desc = dmaengine_prep_slave_sg(chan, sgl, ret,
 						DMA_MEM_TO_DEV, DMA_PREP_INTERRUPT);
 		if (!desc) {
 			dev_err(dev, "We cannot prepare for the TX slave dma!\n");
