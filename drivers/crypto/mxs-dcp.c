--- conflicted
+++ resolved
@@ -33,10 +33,6 @@
 
 #define DCP_ALIGNMENT	64
 
-<<<<<<< HEAD
-
-=======
->>>>>>> bfb9e5c0
 /*
  * Null hashes to align with hw behavior on imx6sl and ull
  * these are flipped for consistency with hw output
@@ -599,24 +595,8 @@
 	desc->payload = 0;
 	desc->status = 0;
 
-	/*
-	 * Align driver with hw behavior when generating null hashes
-	 */
-<<<<<<< HEAD
-	if (rctx->init && rctx->fini && desc->size == 0 &&
-	    sdcp->enable_sha_workaround) {
-=======
-	if (rctx->init && rctx->fini && desc->size == 0) {
->>>>>>> bfb9e5c0
-		struct hash_alg_common *halg = crypto_hash_alg_common(tfm);
-		const uint8_t *sha_buf =
-			(actx->alg == MXS_DCP_CONTROL1_HASH_SELECT_SHA1) ?
-			sha1_null_hash : sha256_null_hash;
-		memcpy(sdcp->coh->sha_out_buf, sha_buf, halg->digestsize);
-		ret = 0;
-		goto done_run;
-	}
-
+==== BASE ====
+==== BASE ====
 	/* Set HASH_TERM bit for last transfer block. */
 	if (rctx->fini) {
 		digest_phys = dma_map_single(sdcp->dev, sdcp->coh->sha_out_buf,
