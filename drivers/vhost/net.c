/* Copyright (C) 2009 Red Hat, Inc.
 * Author: Michael S. Tsirkin <mst@redhat.com>
 *
 * This work is licensed under the terms of the GNU GPL, version 2.
 *
 * virtio-net server in host kernel.
 */

#include <linux/compat.h>
#include <linux/eventfd.h>
#include <linux/vhost.h>
#include <linux/virtio_net.h>
#include <linux/miscdevice.h>
#include <linux/module.h>
#include <linux/moduleparam.h>
#include <linux/mutex.h>
#include <linux/workqueue.h>
#include <linux/file.h>
#include <linux/slab.h>
#include <linux/vmalloc.h>

#include <linux/net.h>
#include <linux/if_packet.h>
#include <linux/if_arp.h>
#include <linux/if_tun.h>
#include <linux/if_macvlan.h>
#include <linux/if_vlan.h>

#include <net/sock.h>

#include "vhost.h"

static int experimental_zcopytx = 1;
module_param(experimental_zcopytx, int, 0444);
MODULE_PARM_DESC(experimental_zcopytx, "Enable Zero Copy TX;"
		                       " 1 -Enable; 0 - Disable");

/* Max number of bytes transferred before requeueing the job.
 * Using this limit prevents one virtqueue from starving others. */
#define VHOST_NET_WEIGHT 0x80000

/* MAX number of TX used buffers for outstanding zerocopy */
#define VHOST_MAX_PEND 128
#define VHOST_GOODCOPY_LEN 256

/*
 * For transmit, used buffer len is unused; we override it to track buffer
 * status internally; used for zerocopy tx only.
 */
/* Lower device DMA failed */
#define VHOST_DMA_FAILED_LEN	((__force __virtio32)3)
/* Lower device DMA done */
#define VHOST_DMA_DONE_LEN	((__force __virtio32)2)
/* Lower device DMA in progress */
#define VHOST_DMA_IN_PROGRESS	((__force __virtio32)1)
/* Buffer unused */
#define VHOST_DMA_CLEAR_LEN	((__force __virtio32)0)

#define VHOST_DMA_IS_DONE(len) ((__force u32)(len) >= (__force u32)VHOST_DMA_DONE_LEN)

enum {
	VHOST_NET_FEATURES = VHOST_FEATURES |
			 (1ULL << VHOST_NET_F_VIRTIO_NET_HDR) |
			 (1ULL << VIRTIO_NET_F_MRG_RXBUF) |
			 (1ULL << VIRTIO_F_VERSION_1),
};

enum {
	VHOST_NET_VQ_RX = 0,
	VHOST_NET_VQ_TX = 1,
	VHOST_NET_VQ_MAX = 2,
};

struct vhost_net_ubuf_ref {
	/* refcount follows semantics similar to kref:
	 *  0: object is released
	 *  1: no outstanding ubufs
	 * >1: outstanding ubufs
	 */
	atomic_t refcount;
	wait_queue_head_t wait;
	struct vhost_virtqueue *vq;
};

struct vhost_net_virtqueue {
	struct vhost_virtqueue vq;
	size_t vhost_hlen;
	size_t sock_hlen;
	/* vhost zerocopy support fields below: */
	/* last used idx for outstanding DMA zerocopy buffers */
	int upend_idx;
	/* first used idx for DMA done zerocopy buffers */
	int done_idx;
	/* an array of userspace buffers info */
	struct ubuf_info *ubuf_info;
	/* Reference counting for outstanding ubufs.
	 * Protected by vq mutex. Writers must also take device mutex. */
	struct vhost_net_ubuf_ref *ubufs;
};

struct vhost_net {
	struct vhost_dev dev;
	struct vhost_net_virtqueue vqs[VHOST_NET_VQ_MAX];
	struct vhost_poll poll[VHOST_NET_VQ_MAX];
	/* Number of TX recently submitted.
	 * Protected by tx vq lock. */
	unsigned tx_packets;
	/* Number of times zerocopy TX recently failed.
	 * Protected by tx vq lock. */
	unsigned tx_zcopy_err;
	/* Flush in progress. Protected by tx vq lock. */
	bool tx_flush;
};

static unsigned vhost_net_zcopy_mask __read_mostly;

static void vhost_net_enable_zcopy(int vq)
{
	vhost_net_zcopy_mask |= 0x1 << vq;
}

static struct vhost_net_ubuf_ref *
vhost_net_ubuf_alloc(struct vhost_virtqueue *vq, bool zcopy)
{
	struct vhost_net_ubuf_ref *ubufs;
	/* No zero copy backend? Nothing to count. */
	if (!zcopy)
		return NULL;
	ubufs = kmalloc(sizeof(*ubufs), GFP_KERNEL);
	if (!ubufs)
		return ERR_PTR(-ENOMEM);
	atomic_set(&ubufs->refcount, 1);
	init_waitqueue_head(&ubufs->wait);
	ubufs->vq = vq;
	return ubufs;
}

static int vhost_net_ubuf_put(struct vhost_net_ubuf_ref *ubufs)
{
	int r = atomic_sub_return(1, &ubufs->refcount);
	if (unlikely(!r))
		wake_up(&ubufs->wait);
	return r;
}

static void vhost_net_ubuf_put_and_wait(struct vhost_net_ubuf_ref *ubufs)
{
	vhost_net_ubuf_put(ubufs);
	wait_event(ubufs->wait, !atomic_read(&ubufs->refcount));
}

static void vhost_net_ubuf_put_wait_and_free(struct vhost_net_ubuf_ref *ubufs)
{
	vhost_net_ubuf_put_and_wait(ubufs);
	kfree(ubufs);
}

static void vhost_net_clear_ubuf_info(struct vhost_net *n)
{
	int i;

	for (i = 0; i < VHOST_NET_VQ_MAX; ++i) {
		kfree(n->vqs[i].ubuf_info);
		n->vqs[i].ubuf_info = NULL;
	}
}

static int vhost_net_set_ubuf_info(struct vhost_net *n)
{
	bool zcopy;
	int i;

	for (i = 0; i < VHOST_NET_VQ_MAX; ++i) {
		zcopy = vhost_net_zcopy_mask & (0x1 << i);
		if (!zcopy)
			continue;
		n->vqs[i].ubuf_info = kmalloc(sizeof(*n->vqs[i].ubuf_info) *
					      UIO_MAXIOV, GFP_KERNEL);
		if  (!n->vqs[i].ubuf_info)
			goto err;
	}
	return 0;

err:
	vhost_net_clear_ubuf_info(n);
	return -ENOMEM;
}

static void vhost_net_vq_reset(struct vhost_net *n)
{
	int i;

	vhost_net_clear_ubuf_info(n);

	for (i = 0; i < VHOST_NET_VQ_MAX; i++) {
		n->vqs[i].done_idx = 0;
		n->vqs[i].upend_idx = 0;
		n->vqs[i].ubufs = NULL;
		n->vqs[i].vhost_hlen = 0;
		n->vqs[i].sock_hlen = 0;
	}

}

static void vhost_net_tx_packet(struct vhost_net *net)
{
	++net->tx_packets;
	if (net->tx_packets < 1024)
		return;
	net->tx_packets = 0;
	net->tx_zcopy_err = 0;
}

static void vhost_net_tx_err(struct vhost_net *net)
{
	++net->tx_zcopy_err;
}

static bool vhost_net_tx_select_zcopy(struct vhost_net *net)
{
	/* TX flush waits for outstanding DMAs to be done.
	 * Don't start new DMAs.
	 */
	return !net->tx_flush &&
		net->tx_packets / 64 >= net->tx_zcopy_err;
}

static bool vhost_sock_zcopy(struct socket *sock)
{
	return unlikely(experimental_zcopytx) &&
		sock_flag(sock->sk, SOCK_ZEROCOPY);
}

/* In case of DMA done not in order in lower device driver for some reason.
 * upend_idx is used to track end of used idx, done_idx is used to track head
 * of used idx. Once lower device DMA done contiguously, we will signal KVM
 * guest used idx.
 */
static void vhost_zerocopy_signal_used(struct vhost_net *net,
				       struct vhost_virtqueue *vq)
{
	struct vhost_net_virtqueue *nvq =
		container_of(vq, struct vhost_net_virtqueue, vq);
	int i, add;
	int j = 0;

	for (i = nvq->done_idx; i != nvq->upend_idx; i = (i + 1) % UIO_MAXIOV) {
		if (vq->heads[i].len == VHOST_DMA_FAILED_LEN)
			vhost_net_tx_err(net);
		if (VHOST_DMA_IS_DONE(vq->heads[i].len)) {
			vq->heads[i].len = VHOST_DMA_CLEAR_LEN;
			++j;
		} else
			break;
	}
	while (j) {
		add = min(UIO_MAXIOV - nvq->done_idx, j);
		vhost_add_used_and_signal_n(vq->dev, vq,
					    &vq->heads[nvq->done_idx], add);
		nvq->done_idx = (nvq->done_idx + add) % UIO_MAXIOV;
		j -= add;
	}
}

static void vhost_zerocopy_callback(struct ubuf_info *ubuf, bool success)
{
	struct vhost_net_ubuf_ref *ubufs = ubuf->ctx;
	struct vhost_virtqueue *vq = ubufs->vq;
	int cnt;

	rcu_read_lock_bh();

	/* set len to mark this desc buffers done DMA */
	vq->heads[ubuf->desc].len = success ?
		VHOST_DMA_DONE_LEN : VHOST_DMA_FAILED_LEN;
	cnt = vhost_net_ubuf_put(ubufs);

	/*
	 * Trigger polling thread if guest stopped submitting new buffers:
	 * in this case, the refcount after decrement will eventually reach 1.
	 * We also trigger polling periodically after each 16 packets
	 * (the value 16 here is more or less arbitrary, it's tuned to trigger
	 * less than 10% of times).
	 */
	if (cnt <= 1 || !(cnt % 16))
		vhost_poll_queue(&vq->poll);

	rcu_read_unlock_bh();
}

/* Expects to be always run from workqueue - which acts as
 * read-size critical section for our kind of RCU. */
static void handle_tx(struct vhost_net *net)
{
	struct vhost_net_virtqueue *nvq = &net->vqs[VHOST_NET_VQ_TX];
	struct vhost_virtqueue *vq = &nvq->vq;
	unsigned out, in;
	int head;
	struct msghdr msg = {
		.msg_name = NULL,
		.msg_namelen = 0,
		.msg_control = NULL,
		.msg_controllen = 0,
		.msg_flags = MSG_DONTWAIT,
	};
	size_t len, total_len = 0;
	int err;
	size_t hdr_size;
	struct socket *sock;
	struct vhost_net_ubuf_ref *uninitialized_var(ubufs);
	bool zcopy, zcopy_used;

	mutex_lock(&vq->mutex);
	sock = vq->private_data;
	if (!sock)
		goto out;

	vhost_disable_notify(&net->dev, vq);

	hdr_size = nvq->vhost_hlen;
	zcopy = nvq->ubufs;

	for (;;) {
		/* Release DMAs done buffers first */
		if (zcopy)
			vhost_zerocopy_signal_used(net, vq);

		/* If more outstanding DMAs, queue the work.
		 * Handle upend_idx wrap around
		 */
		if (unlikely((nvq->upend_idx + vq->num - VHOST_MAX_PEND)
			      % UIO_MAXIOV == nvq->done_idx))
			break;

		head = vhost_get_vq_desc(vq, vq->iov,
					 ARRAY_SIZE(vq->iov),
					 &out, &in,
					 NULL, NULL);
		/* On error, stop handling until the next kick. */
		if (unlikely(head < 0))
			break;
		/* Nothing new?  Wait for eventfd to tell us they refilled. */
		if (head == vq->num) {
			if (unlikely(vhost_enable_notify(&net->dev, vq))) {
				vhost_disable_notify(&net->dev, vq);
				continue;
			}
			break;
		}
		if (in) {
			vq_err(vq, "Unexpected descriptor format for TX: "
			       "out %d, int %d\n", out, in);
			break;
		}
		/* Skip header. TODO: support TSO. */
		len = iov_length(vq->iov, out);
		iov_iter_init(&msg.msg_iter, WRITE, vq->iov, out, len);
		iov_iter_advance(&msg.msg_iter, hdr_size);
		/* Sanity check */
		if (!iov_iter_count(&msg.msg_iter)) {
			vq_err(vq, "Unexpected header len for TX: "
			       "%zd expected %zd\n",
			       len, hdr_size);
			break;
		}
		len = iov_iter_count(&msg.msg_iter);

		zcopy_used = zcopy && len >= VHOST_GOODCOPY_LEN
				   && (nvq->upend_idx + 1) % UIO_MAXIOV !=
				      nvq->done_idx
				   && vhost_net_tx_select_zcopy(net);

		/* use msg_control to pass vhost zerocopy ubuf info to skb */
		if (zcopy_used) {
			struct ubuf_info *ubuf;
			ubuf = nvq->ubuf_info + nvq->upend_idx;

			vq->heads[nvq->upend_idx].id = cpu_to_vhost32(vq, head);
			vq->heads[nvq->upend_idx].len = VHOST_DMA_IN_PROGRESS;
			ubuf->callback = vhost_zerocopy_callback;
			ubuf->ctx = nvq->ubufs;
			ubuf->desc = nvq->upend_idx;
			msg.msg_control = ubuf;
			msg.msg_controllen = sizeof(ubuf);
			ubufs = nvq->ubufs;
			atomic_inc(&ubufs->refcount);
			nvq->upend_idx = (nvq->upend_idx + 1) % UIO_MAXIOV;
		} else {
			msg.msg_control = NULL;
			ubufs = NULL;
		}
		/* TODO: Check specific error and bomb out unless ENOBUFS? */
		err = sock->ops->sendmsg(NULL, sock, &msg, len);
		if (unlikely(err < 0)) {
			if (zcopy_used) {
				vhost_net_ubuf_put(ubufs);
				nvq->upend_idx = ((unsigned)nvq->upend_idx - 1)
					% UIO_MAXIOV;
			}
			vhost_discard_vq_desc(vq, 1);
			break;
		}
		if (err != len)
			pr_debug("Truncated TX packet: "
				 " len %d != %zd\n", err, len);
		if (!zcopy_used)
			vhost_add_used_and_signal(&net->dev, vq, head, 0);
		else
			vhost_zerocopy_signal_used(net, vq);
		total_len += len;
		vhost_net_tx_packet(net);
		if (unlikely(total_len >= VHOST_NET_WEIGHT)) {
			vhost_poll_queue(&vq->poll);
			break;
		}
	}
out:
	mutex_unlock(&vq->mutex);
}

static int peek_head_len(struct sock *sk)
{
	struct sk_buff *head;
	int len = 0;
	unsigned long flags;

	spin_lock_irqsave(&sk->sk_receive_queue.lock, flags);
	head = skb_peek(&sk->sk_receive_queue);
	if (likely(head)) {
		len = head->len;
		if (skb_vlan_tag_present(head))
			len += VLAN_HLEN;
	}

	spin_unlock_irqrestore(&sk->sk_receive_queue.lock, flags);
	return len;
}

/* This is a multi-buffer version of vhost_get_desc, that works if
 *	vq has read descriptors only.
 * @vq		- the relevant virtqueue
 * @datalen	- data length we'll be reading
 * @iovcount	- returned count of io vectors we fill
 * @log		- vhost log
 * @log_num	- log offset
 * @quota       - headcount quota, 1 for big buffer
 *	returns number of buffer heads allocated, negative on error
 */
static int get_rx_bufs(struct vhost_virtqueue *vq,
		       struct vring_used_elem *heads,
		       int datalen,
		       unsigned *iovcount,
		       struct vhost_log *log,
		       unsigned *log_num,
		       unsigned int quota)
{
	unsigned int out, in;
	int seg = 0;
	int headcount = 0;
	unsigned d;
	int r, nlogs = 0;
	/* len is always initialized before use since we are always called with
	 * datalen > 0.
	 */
	u32 uninitialized_var(len);

	while (datalen > 0 && headcount < quota) {
		if (unlikely(seg >= UIO_MAXIOV)) {
			r = -ENOBUFS;
			goto err;
		}
		r = vhost_get_vq_desc(vq, vq->iov + seg,
				      ARRAY_SIZE(vq->iov) - seg, &out,
				      &in, log, log_num);
		if (unlikely(r < 0))
			goto err;

		d = r;
		if (d == vq->num) {
			r = 0;
			goto err;
		}
		if (unlikely(out || in <= 0)) {
			vq_err(vq, "unexpected descriptor format for RX: "
				"out %d, in %d\n", out, in);
			r = -EINVAL;
			goto err;
		}
		if (unlikely(log)) {
			nlogs += *log_num;
			log += *log_num;
		}
		heads[headcount].id = cpu_to_vhost32(vq, d);
		len = iov_length(vq->iov + seg, in);
		heads[headcount].len = cpu_to_vhost32(vq, len);
		datalen -= len;
		++headcount;
		seg += in;
	}
	heads[headcount - 1].len = cpu_to_vhost32(vq, len + datalen);
	*iovcount = seg;
	if (unlikely(log))
		*log_num = nlogs;

	/* Detect overrun */
	if (unlikely(datalen > 0)) {
		r = UIO_MAXIOV + 1;
		goto err;
	}
	return headcount;
err:
	vhost_discard_vq_desc(vq, headcount);
	return r;
}

/* Expects to be always run from workqueue - which acts as
 * read-size critical section for our kind of RCU. */
static void handle_rx(struct vhost_net *net)
{
	struct vhost_net_virtqueue *nvq = &net->vqs[VHOST_NET_VQ_RX];
	struct vhost_virtqueue *vq = &nvq->vq;
	unsigned uninitialized_var(in), log;
	struct vhost_log *vq_log;
	struct msghdr msg = {
		.msg_name = NULL,
		.msg_namelen = 0,
		.msg_control = NULL, /* FIXME: get and handle RX aux data. */
		.msg_controllen = 0,
		.msg_flags = MSG_DONTWAIT,
	};
	struct virtio_net_hdr hdr = {
		.flags = 0,
		.gso_type = VIRTIO_NET_HDR_GSO_NONE
	};
	size_t total_len = 0;
	int err, mergeable;
	s16 headcount;
	size_t vhost_hlen, sock_hlen;
	size_t vhost_len, sock_len;
	struct socket *sock;
	struct iov_iter fixup;

	mutex_lock(&vq->mutex);
	sock = vq->private_data;
	if (!sock)
		goto out;
	vhost_disable_notify(&net->dev, vq);

	vhost_hlen = nvq->vhost_hlen;
	sock_hlen = nvq->sock_hlen;

	vq_log = unlikely(vhost_has_feature(vq, VHOST_F_LOG_ALL)) ?
		vq->log : NULL;
	mergeable = vhost_has_feature(vq, VIRTIO_NET_F_MRG_RXBUF);

	while ((sock_len = peek_head_len(sock->sk))) {
		sock_len += sock_hlen;
		vhost_len = sock_len + vhost_hlen;
		headcount = get_rx_bufs(vq, vq->heads, vhost_len,
					&in, vq_log, &log,
					likely(mergeable) ? UIO_MAXIOV : 1);
		/* On error, stop handling until the next kick. */
		if (unlikely(headcount < 0))
			break;
		/* On overrun, truncate and discard */
		if (unlikely(headcount > UIO_MAXIOV)) {
			iov_iter_init(&msg.msg_iter, READ, vq->iov, 1, 1);
			err = sock->ops->recvmsg(NULL, sock, &msg,
						 1, MSG_DONTWAIT | MSG_TRUNC);
			pr_debug("Discarded rx packet: len %zd\n", sock_len);
			continue;
		}
		/* OK, now we need to know about added descriptors. */
		if (!headcount) {
			if (unlikely(vhost_enable_notify(&net->dev, vq))) {
				/* They have slipped one in as we were
				 * doing that: check again. */
				vhost_disable_notify(&net->dev, vq);
				continue;
			}
			/* Nothing new?  Wait for eventfd to tell us
			 * they refilled. */
			break;
		}
		/* We don't need to be notified again. */
		iov_iter_init(&msg.msg_iter, READ, vq->iov, in, vhost_len);
		fixup = msg.msg_iter;
		if (unlikely((vhost_hlen))) {
			/* We will supply the header ourselves
			 * TODO: support TSO.
			 */
			iov_iter_advance(&msg.msg_iter, vhost_hlen);
		} else {
			/* It'll come from socket; we'll need to patch
			 * ->num_buffers over if VIRTIO_NET_F_MRG_RXBUF
			 */
			iov_iter_advance(&fixup, sizeof(hdr));
		}
		err = sock->ops->recvmsg(NULL, sock, &msg,
					 sock_len, MSG_DONTWAIT | MSG_TRUNC);
		/* Userspace might have consumed the packet meanwhile:
		 * it's not supposed to do this usually, but might be hard
		 * to prevent. Discard data we got (if any) and keep going. */
		if (unlikely(err != sock_len)) {
			pr_debug("Discarded rx packet: "
				 " len %d, expected %zd\n", err, sock_len);
			vhost_discard_vq_desc(vq, headcount);
			continue;
		}
		/* Supply virtio_net_hdr if VHOST_NET_F_VIRTIO_NET_HDR */
		if (unlikely(vhost_hlen) &&
		    copy_to_iter(&hdr, sizeof(hdr), &fixup) != sizeof(hdr)) {
			vq_err(vq, "Unable to write vnet_hdr at addr %p\n",
			       vq->iov->iov_base);
			break;
		}
<<<<<<< HEAD
		/* Supply (or replace) ->num_buffers if VIRTIO_NET_F_MRG_RXBUF
		 * TODO: Should check and handle checksum.
		 */
		if (likely(mergeable) &&
		    copy_to_iter(&headcount, 2, &fixup) != 2) {
=======
		/* TODO: Should check and handle checksum. */

		hdr.num_buffers = cpu_to_vhost16(vq, headcount);
		if (likely(mergeable) &&
		    memcpy_toiovecend(nvq->hdr, (void *)&hdr.num_buffers,
				      offsetof(typeof(hdr), num_buffers),
				      sizeof hdr.num_buffers)) {
>>>>>>> 9d82f5eb
			vq_err(vq, "Failed num_buffers write");
			vhost_discard_vq_desc(vq, headcount);
			break;
		}
		vhost_add_used_and_signal_n(&net->dev, vq, vq->heads,
					    headcount);
		if (unlikely(vq_log))
			vhost_log_write(vq, vq_log, log, vhost_len);
		total_len += vhost_len;
		if (unlikely(total_len >= VHOST_NET_WEIGHT)) {
			vhost_poll_queue(&vq->poll);
			break;
		}
	}
out:
	mutex_unlock(&vq->mutex);
}

static void handle_tx_kick(struct vhost_work *work)
{
	struct vhost_virtqueue *vq = container_of(work, struct vhost_virtqueue,
						  poll.work);
	struct vhost_net *net = container_of(vq->dev, struct vhost_net, dev);

	handle_tx(net);
}

static void handle_rx_kick(struct vhost_work *work)
{
	struct vhost_virtqueue *vq = container_of(work, struct vhost_virtqueue,
						  poll.work);
	struct vhost_net *net = container_of(vq->dev, struct vhost_net, dev);

	handle_rx(net);
}

static void handle_tx_net(struct vhost_work *work)
{
	struct vhost_net *net = container_of(work, struct vhost_net,
					     poll[VHOST_NET_VQ_TX].work);
	handle_tx(net);
}

static void handle_rx_net(struct vhost_work *work)
{
	struct vhost_net *net = container_of(work, struct vhost_net,
					     poll[VHOST_NET_VQ_RX].work);
	handle_rx(net);
}

static int vhost_net_open(struct inode *inode, struct file *f)
{
	struct vhost_net *n;
	struct vhost_dev *dev;
	struct vhost_virtqueue **vqs;
	int i;

	n = kmalloc(sizeof *n, GFP_KERNEL | __GFP_NOWARN | __GFP_REPEAT);
	if (!n) {
		n = vmalloc(sizeof *n);
		if (!n)
			return -ENOMEM;
	}
	vqs = kmalloc(VHOST_NET_VQ_MAX * sizeof(*vqs), GFP_KERNEL);
	if (!vqs) {
		kvfree(n);
		return -ENOMEM;
	}

	dev = &n->dev;
	vqs[VHOST_NET_VQ_TX] = &n->vqs[VHOST_NET_VQ_TX].vq;
	vqs[VHOST_NET_VQ_RX] = &n->vqs[VHOST_NET_VQ_RX].vq;
	n->vqs[VHOST_NET_VQ_TX].vq.handle_kick = handle_tx_kick;
	n->vqs[VHOST_NET_VQ_RX].vq.handle_kick = handle_rx_kick;
	for (i = 0; i < VHOST_NET_VQ_MAX; i++) {
		n->vqs[i].ubufs = NULL;
		n->vqs[i].ubuf_info = NULL;
		n->vqs[i].upend_idx = 0;
		n->vqs[i].done_idx = 0;
		n->vqs[i].vhost_hlen = 0;
		n->vqs[i].sock_hlen = 0;
	}
	vhost_dev_init(dev, vqs, VHOST_NET_VQ_MAX);

	vhost_poll_init(n->poll + VHOST_NET_VQ_TX, handle_tx_net, POLLOUT, dev);
	vhost_poll_init(n->poll + VHOST_NET_VQ_RX, handle_rx_net, POLLIN, dev);

	f->private_data = n;

	return 0;
}

static void vhost_net_disable_vq(struct vhost_net *n,
				 struct vhost_virtqueue *vq)
{
	struct vhost_net_virtqueue *nvq =
		container_of(vq, struct vhost_net_virtqueue, vq);
	struct vhost_poll *poll = n->poll + (nvq - n->vqs);
	if (!vq->private_data)
		return;
	vhost_poll_stop(poll);
}

static int vhost_net_enable_vq(struct vhost_net *n,
				struct vhost_virtqueue *vq)
{
	struct vhost_net_virtqueue *nvq =
		container_of(vq, struct vhost_net_virtqueue, vq);
	struct vhost_poll *poll = n->poll + (nvq - n->vqs);
	struct socket *sock;

	sock = vq->private_data;
	if (!sock)
		return 0;

	return vhost_poll_start(poll, sock->file);
}

static struct socket *vhost_net_stop_vq(struct vhost_net *n,
					struct vhost_virtqueue *vq)
{
	struct socket *sock;

	mutex_lock(&vq->mutex);
	sock = vq->private_data;
	vhost_net_disable_vq(n, vq);
	vq->private_data = NULL;
	mutex_unlock(&vq->mutex);
	return sock;
}

static void vhost_net_stop(struct vhost_net *n, struct socket **tx_sock,
			   struct socket **rx_sock)
{
	*tx_sock = vhost_net_stop_vq(n, &n->vqs[VHOST_NET_VQ_TX].vq);
	*rx_sock = vhost_net_stop_vq(n, &n->vqs[VHOST_NET_VQ_RX].vq);
}

static void vhost_net_flush_vq(struct vhost_net *n, int index)
{
	vhost_poll_flush(n->poll + index);
	vhost_poll_flush(&n->vqs[index].vq.poll);
}

static void vhost_net_flush(struct vhost_net *n)
{
	vhost_net_flush_vq(n, VHOST_NET_VQ_TX);
	vhost_net_flush_vq(n, VHOST_NET_VQ_RX);
	if (n->vqs[VHOST_NET_VQ_TX].ubufs) {
		mutex_lock(&n->vqs[VHOST_NET_VQ_TX].vq.mutex);
		n->tx_flush = true;
		mutex_unlock(&n->vqs[VHOST_NET_VQ_TX].vq.mutex);
		/* Wait for all lower device DMAs done. */
		vhost_net_ubuf_put_and_wait(n->vqs[VHOST_NET_VQ_TX].ubufs);
		mutex_lock(&n->vqs[VHOST_NET_VQ_TX].vq.mutex);
		n->tx_flush = false;
		atomic_set(&n->vqs[VHOST_NET_VQ_TX].ubufs->refcount, 1);
		mutex_unlock(&n->vqs[VHOST_NET_VQ_TX].vq.mutex);
	}
}

static int vhost_net_release(struct inode *inode, struct file *f)
{
	struct vhost_net *n = f->private_data;
	struct socket *tx_sock;
	struct socket *rx_sock;

	vhost_net_stop(n, &tx_sock, &rx_sock);
	vhost_net_flush(n);
	vhost_dev_stop(&n->dev);
	vhost_dev_cleanup(&n->dev, false);
	vhost_net_vq_reset(n);
	if (tx_sock)
		sockfd_put(tx_sock);
	if (rx_sock)
		sockfd_put(rx_sock);
	/* Make sure no callbacks are outstanding */
	synchronize_rcu_bh();
	/* We do an extra flush before freeing memory,
	 * since jobs can re-queue themselves. */
	vhost_net_flush(n);
	kfree(n->dev.vqs);
	kvfree(n);
	return 0;
}

static struct socket *get_raw_socket(int fd)
{
	struct {
		struct sockaddr_ll sa;
		char  buf[MAX_ADDR_LEN];
	} uaddr;
	int uaddr_len = sizeof uaddr, r;
	struct socket *sock = sockfd_lookup(fd, &r);

	if (!sock)
		return ERR_PTR(-ENOTSOCK);

	/* Parameter checking */
	if (sock->sk->sk_type != SOCK_RAW) {
		r = -ESOCKTNOSUPPORT;
		goto err;
	}

	r = sock->ops->getname(sock, (struct sockaddr *)&uaddr.sa,
			       &uaddr_len, 0);
	if (r)
		goto err;

	if (uaddr.sa.sll_family != AF_PACKET) {
		r = -EPFNOSUPPORT;
		goto err;
	}
	return sock;
err:
	sockfd_put(sock);
	return ERR_PTR(r);
}

static struct socket *get_tap_socket(int fd)
{
	struct file *file = fget(fd);
	struct socket *sock;

	if (!file)
		return ERR_PTR(-EBADF);
	sock = tun_get_socket(file);
	if (!IS_ERR(sock))
		return sock;
	sock = macvtap_get_socket(file);
	if (IS_ERR(sock))
		fput(file);
	return sock;
}

static struct socket *get_socket(int fd)
{
	struct socket *sock;

	/* special case to disable backend */
	if (fd == -1)
		return NULL;
	sock = get_raw_socket(fd);
	if (!IS_ERR(sock))
		return sock;
	sock = get_tap_socket(fd);
	if (!IS_ERR(sock))
		return sock;
	return ERR_PTR(-ENOTSOCK);
}

static long vhost_net_set_backend(struct vhost_net *n, unsigned index, int fd)
{
	struct socket *sock, *oldsock;
	struct vhost_virtqueue *vq;
	struct vhost_net_virtqueue *nvq;
	struct vhost_net_ubuf_ref *ubufs, *oldubufs = NULL;
	int r;

	mutex_lock(&n->dev.mutex);
	r = vhost_dev_check_owner(&n->dev);
	if (r)
		goto err;

	if (index >= VHOST_NET_VQ_MAX) {
		r = -ENOBUFS;
		goto err;
	}
	vq = &n->vqs[index].vq;
	nvq = &n->vqs[index];
	mutex_lock(&vq->mutex);

	/* Verify that ring has been setup correctly. */
	if (!vhost_vq_access_ok(vq)) {
		r = -EFAULT;
		goto err_vq;
	}
	sock = get_socket(fd);
	if (IS_ERR(sock)) {
		r = PTR_ERR(sock);
		goto err_vq;
	}

	/* start polling new socket */
	oldsock = vq->private_data;
	if (sock != oldsock) {
		ubufs = vhost_net_ubuf_alloc(vq,
					     sock && vhost_sock_zcopy(sock));
		if (IS_ERR(ubufs)) {
			r = PTR_ERR(ubufs);
			goto err_ubufs;
		}

		vhost_net_disable_vq(n, vq);
		vq->private_data = sock;
		r = vhost_init_used(vq);
		if (r)
			goto err_used;
		r = vhost_net_enable_vq(n, vq);
		if (r)
			goto err_used;

		oldubufs = nvq->ubufs;
		nvq->ubufs = ubufs;

		n->tx_packets = 0;
		n->tx_zcopy_err = 0;
		n->tx_flush = false;
	}

	mutex_unlock(&vq->mutex);

	if (oldubufs) {
		vhost_net_ubuf_put_wait_and_free(oldubufs);
		mutex_lock(&vq->mutex);
		vhost_zerocopy_signal_used(n, vq);
		mutex_unlock(&vq->mutex);
	}

	if (oldsock) {
		vhost_net_flush_vq(n, index);
		sockfd_put(oldsock);
	}

	mutex_unlock(&n->dev.mutex);
	return 0;

err_used:
	vq->private_data = oldsock;
	vhost_net_enable_vq(n, vq);
	if (ubufs)
		vhost_net_ubuf_put_wait_and_free(ubufs);
err_ubufs:
	sockfd_put(sock);
err_vq:
	mutex_unlock(&vq->mutex);
err:
	mutex_unlock(&n->dev.mutex);
	return r;
}

static long vhost_net_reset_owner(struct vhost_net *n)
{
	struct socket *tx_sock = NULL;
	struct socket *rx_sock = NULL;
	long err;
	struct vhost_memory *memory;

	mutex_lock(&n->dev.mutex);
	err = vhost_dev_check_owner(&n->dev);
	if (err)
		goto done;
	memory = vhost_dev_reset_owner_prepare();
	if (!memory) {
		err = -ENOMEM;
		goto done;
	}
	vhost_net_stop(n, &tx_sock, &rx_sock);
	vhost_net_flush(n);
	vhost_dev_reset_owner(&n->dev, memory);
	vhost_net_vq_reset(n);
done:
	mutex_unlock(&n->dev.mutex);
	if (tx_sock)
		sockfd_put(tx_sock);
	if (rx_sock)
		sockfd_put(rx_sock);
	return err;
}

static int vhost_net_set_features(struct vhost_net *n, u64 features)
{
	size_t vhost_hlen, sock_hlen, hdr_len;
	int i;

	hdr_len = (features & ((1ULL << VIRTIO_NET_F_MRG_RXBUF) |
			       (1ULL << VIRTIO_F_VERSION_1))) ?
			sizeof(struct virtio_net_hdr_mrg_rxbuf) :
			sizeof(struct virtio_net_hdr);
	if (features & (1 << VHOST_NET_F_VIRTIO_NET_HDR)) {
		/* vhost provides vnet_hdr */
		vhost_hlen = hdr_len;
		sock_hlen = 0;
	} else {
		/* socket provides vnet_hdr */
		vhost_hlen = 0;
		sock_hlen = hdr_len;
	}
	mutex_lock(&n->dev.mutex);
	if ((features & (1 << VHOST_F_LOG_ALL)) &&
	    !vhost_log_access_ok(&n->dev)) {
		mutex_unlock(&n->dev.mutex);
		return -EFAULT;
	}
	for (i = 0; i < VHOST_NET_VQ_MAX; ++i) {
		mutex_lock(&n->vqs[i].vq.mutex);
		n->vqs[i].vq.acked_features = features;
		n->vqs[i].vhost_hlen = vhost_hlen;
		n->vqs[i].sock_hlen = sock_hlen;
		mutex_unlock(&n->vqs[i].vq.mutex);
	}
	mutex_unlock(&n->dev.mutex);
	return 0;
}

static long vhost_net_set_owner(struct vhost_net *n)
{
	int r;

	mutex_lock(&n->dev.mutex);
	if (vhost_dev_has_owner(&n->dev)) {
		r = -EBUSY;
		goto out;
	}
	r = vhost_net_set_ubuf_info(n);
	if (r)
		goto out;
	r = vhost_dev_set_owner(&n->dev);
	if (r)
		vhost_net_clear_ubuf_info(n);
	vhost_net_flush(n);
out:
	mutex_unlock(&n->dev.mutex);
	return r;
}

static long vhost_net_ioctl(struct file *f, unsigned int ioctl,
			    unsigned long arg)
{
	struct vhost_net *n = f->private_data;
	void __user *argp = (void __user *)arg;
	u64 __user *featurep = argp;
	struct vhost_vring_file backend;
	u64 features;
	int r;

	switch (ioctl) {
	case VHOST_NET_SET_BACKEND:
		if (copy_from_user(&backend, argp, sizeof backend))
			return -EFAULT;
		return vhost_net_set_backend(n, backend.index, backend.fd);
	case VHOST_GET_FEATURES:
		features = VHOST_NET_FEATURES;
		if (copy_to_user(featurep, &features, sizeof features))
			return -EFAULT;
		return 0;
	case VHOST_SET_FEATURES:
		if (copy_from_user(&features, featurep, sizeof features))
			return -EFAULT;
		if (features & ~VHOST_NET_FEATURES)
			return -EOPNOTSUPP;
		return vhost_net_set_features(n, features);
	case VHOST_RESET_OWNER:
		return vhost_net_reset_owner(n);
	case VHOST_SET_OWNER:
		return vhost_net_set_owner(n);
	default:
		mutex_lock(&n->dev.mutex);
		r = vhost_dev_ioctl(&n->dev, ioctl, argp);
		if (r == -ENOIOCTLCMD)
			r = vhost_vring_ioctl(&n->dev, ioctl, argp);
		else
			vhost_net_flush(n);
		mutex_unlock(&n->dev.mutex);
		return r;
	}
}

#ifdef CONFIG_COMPAT
static long vhost_net_compat_ioctl(struct file *f, unsigned int ioctl,
				   unsigned long arg)
{
	return vhost_net_ioctl(f, ioctl, (unsigned long)compat_ptr(arg));
}
#endif

static const struct file_operations vhost_net_fops = {
	.owner          = THIS_MODULE,
	.release        = vhost_net_release,
	.unlocked_ioctl = vhost_net_ioctl,
#ifdef CONFIG_COMPAT
	.compat_ioctl   = vhost_net_compat_ioctl,
#endif
	.open           = vhost_net_open,
	.llseek		= noop_llseek,
};

static struct miscdevice vhost_net_misc = {
	.minor = VHOST_NET_MINOR,
	.name = "vhost-net",
	.fops = &vhost_net_fops,
};

static int vhost_net_init(void)
{
	if (experimental_zcopytx)
		vhost_net_enable_zcopy(VHOST_NET_VQ_TX);
	return misc_register(&vhost_net_misc);
}
module_init(vhost_net_init);

static void vhost_net_exit(void)
{
	misc_deregister(&vhost_net_misc);
}
module_exit(vhost_net_exit);

MODULE_VERSION("0.0.1");
MODULE_LICENSE("GPL v2");
MODULE_AUTHOR("Michael S. Tsirkin");
MODULE_DESCRIPTION("Host kernel accelerator for virtio net");
MODULE_ALIAS_MISCDEV(VHOST_NET_MINOR);
MODULE_ALIAS("devname:vhost-net");<|MERGE_RESOLUTION|>--- conflicted
+++ resolved
@@ -528,9 +528,9 @@
 		.msg_controllen = 0,
 		.msg_flags = MSG_DONTWAIT,
 	};
-	struct virtio_net_hdr hdr = {
-		.flags = 0,
-		.gso_type = VIRTIO_NET_HDR_GSO_NONE
+	struct virtio_net_hdr_mrg_rxbuf hdr = {
+		.hdr.flags = 0,
+		.hdr.gso_type = VIRTIO_NET_HDR_GSO_NONE
 	};
 	size_t total_len = 0;
 	int err, mergeable;
@@ -614,21 +614,11 @@
 			       vq->iov->iov_base);
 			break;
 		}
-<<<<<<< HEAD
-		/* Supply (or replace) ->num_buffers if VIRTIO_NET_F_MRG_RXBUF
-		 * TODO: Should check and handle checksum.
-		 */
-		if (likely(mergeable) &&
-		    copy_to_iter(&headcount, 2, &fixup) != 2) {
-=======
 		/* TODO: Should check and handle checksum. */
 
 		hdr.num_buffers = cpu_to_vhost16(vq, headcount);
 		if (likely(mergeable) &&
-		    memcpy_toiovecend(nvq->hdr, (void *)&hdr.num_buffers,
-				      offsetof(typeof(hdr), num_buffers),
-				      sizeof hdr.num_buffers)) {
->>>>>>> 9d82f5eb
+		    copy_to_iter(&hdr.num_buffers, 2, &fixup) != 2) {
 			vq_err(vq, "Failed num_buffers write");
 			vhost_discard_vq_desc(vq, headcount);
 			break;
