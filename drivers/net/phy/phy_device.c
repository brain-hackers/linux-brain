--- conflicted
+++ resolved
@@ -85,25 +85,6 @@
 	if (!drv || !phydrv->suspend)
 		return false;
 
-<<<<<<< HEAD
-	/*
-	 * netdev is NULL has three cases:
-	 * - phy is not found
-	 * - phy is found, match to general phy driver
-	 * - phy is found, match to specifical phy driver
-	 *
-	 * Case 1: phy is not found, cannot communicate by MDIO bus.
-	 * Case 2: phy is found:
-	 *         if phy dev driver probe/bind err, netdev is not __open__ status,
-	 *            mdio bus is unregistered.
-	 *         if phy is detached, phy had entered suspended status.
-	 * Case 3: phy is found, phy is detached, phy had entered suspended status.
-	 *
-	 * So, in here, it shouldn't set phy to suspend by calling mdio bus.
-	 */
-	if (!netdev)
-		return false;
-=======
 	/* PHY not attached? May suspend if the PHY has not already been
 	 * suspended as part of a prior call to phy_disconnect() ->
 	 * phy_detach() -> phy_suspend() because the parent netdev might be the
@@ -112,7 +93,6 @@
 	 */
 	if (!netdev)
 		return suspend ? !phydev->suspended : phydev->suspended;
->>>>>>> e0f8b8a6
 
 	/* Don't suspend PHY if the attached netdev parent may wakeup.
 	 * The parent may point to a PCI device, as in tg3 driver.
