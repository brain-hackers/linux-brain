--- conflicted
+++ resolved
@@ -240,27 +240,13 @@
 	if (!drv || !phydrv->suspend)
 		return false;
 
-	/* netdev is NULL has three cases:
-	 * - phy is not found
-	 * - phy is found, match to general phy driver
-	 * - phy is found, match to specifical phy driver
-	 *
-	 * Case 1: phy is not found, cannot communicate by MDIO bus.
-	 * Case 2: phy is found:
-	 *         if phy dev driver probe/bind err, netdev is not __open__
-	 *            status, mdio bus is unregistered.
-	 *         if phy is detached, phy had entered suspended status.
-	 * Case 3: phy is found, phy is detached, phy had entered suspended
-	 *         status.
-	 *
-	 * So, in here, it shouldn't set phy to suspend by calling mdio bus.
- 	 */
+	/* PHY not attached? May suspend if the PHY has not already been
+	 * suspended as part of a prior call to phy_disconnect() ->
+	 * phy_detach() -> phy_suspend() because the parent netdev might be the
+	 * MDIO bus driver and clock gated at this point.
+	 */
 	if (!netdev)
-<<<<<<< HEAD
-		return false;
-=======
 		goto out;
->>>>>>> 257edc6d
 
 	if (netdev->wol_enabled)
 		return false;
