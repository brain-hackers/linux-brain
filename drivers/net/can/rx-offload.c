--- conflicted
+++ resolved
@@ -145,7 +145,6 @@
 	struct canfd_frame *cf;
 	int ret;
 
-<<<<<<< HEAD
 	/* If queue is full or skb not available, read to discard mailbox */
 	if (likely(skb_queue_len(&offload->skb_queue) <=
 		   offload->skb_queue_len_max)) {
@@ -157,22 +156,6 @@
 
 	if (!skb) {
 		struct canfd_frame cf_overflow;
-=======
-	if (likely(skb_queue_len(&offload->skb_queue) <
-		   offload->skb_queue_len_max)) {
-		skb = alloc_can_skb(offload->dev, &cf);
-		if (unlikely(!skb))
-			skb_error = ERR_PTR(-ENOMEM);	/* skb alloc failed */
-	} else {
-		skb_error = ERR_PTR(-ENOBUFS);		/* skb_queue is full */
-	}
-
-	/* If queue is full or skb not available, drop by reading into
-	 * overflow buffer.
-	 */
-	if (unlikely(skb_error)) {
-		struct can_frame cf_overflow;
->>>>>>> bfb9e5c0
 		u32 timestamp;
 
 		ret = offload->mailbox_read(offload, &cf_overflow,
