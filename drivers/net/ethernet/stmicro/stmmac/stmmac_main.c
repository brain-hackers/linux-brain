--- conflicted
+++ resolved
@@ -1463,15 +1463,6 @@
 		stmmac_free_tx_buffer(priv, queue, i);
 }
 
-static void stmmac_free_tx_skbufs(struct stmmac_priv *priv)
-{
-	u32 tx_queue_cnt = priv->plat->tx_queues_to_use;
-	u32 queue;
-
-	for (queue = 0; queue < tx_queue_cnt; queue++)
-		dma_free_tx_skbufs(priv, queue);
-}
-
 /**
  * stmmac_free_tx_skbufs - free TX skb buffers
  * @priv: private structure
@@ -2807,11 +2798,8 @@
 	struct stmmac_priv *priv = netdev_priv(dev);
 	struct platform_device *pdev = to_platform_device(priv->device);
 
-<<<<<<< HEAD
 	u32 chan;
 
-=======
->>>>>>> 19d1c763
 	/* Stop and disconnect the PHY */
 	phylink_stop(priv->phylink);
 	phylink_disconnect_phy(priv->phylink);
