/* SPDX-License-Identifier: GPL-2.0 */
/****************************************************************************/

/*
 *	fec.h  --  Fast Ethernet Controller for Motorola ColdFire SoC
 *		   processors.
 *
 *	(C) Copyright 2000-2005, Greg Ungerer (gerg@snapgear.com)
 *	(C) Copyright 2000-2001, Lineo (www.lineo.com)
 */

/****************************************************************************/
#ifndef FEC_H
#define	FEC_H
/****************************************************************************/

#include <linux/clocksource.h>
#include <linux/net_tstamp.h>
#include <linux/pm_qos.h>
#include <linux/ptp_clock_kernel.h>
#include <linux/timecounter.h>

#if defined(CONFIG_M523x) || defined(CONFIG_M527x) || defined(CONFIG_M528x) || \
    defined(CONFIG_M520x) || defined(CONFIG_M532x) || defined(CONFIG_ARM) || \
    defined(CONFIG_ARM64)
/*
 *	Just figures, Motorola would have to change the offsets for
 *	registers in the same peripheral device on different models
 *	of the ColdFire!
 */
#define FEC_IEVENT		0x004 /* Interrupt event reg */
#define FEC_IMASK		0x008 /* Interrupt mask reg */
#define FEC_R_DES_ACTIVE_0	0x010 /* Receive descriptor reg */
#define FEC_X_DES_ACTIVE_0	0x014 /* Transmit descriptor reg */
#define FEC_ECNTRL		0x024 /* Ethernet control reg */
#define FEC_MII_DATA		0x040 /* MII manage frame reg */
#define FEC_MII_SPEED		0x044 /* MII speed control reg */
#define FEC_MIB_CTRLSTAT	0x064 /* MIB control/status reg */
#define FEC_R_CNTRL		0x084 /* Receive control reg */
#define FEC_X_CNTRL		0x0c4 /* Transmit Control reg */
#define FEC_ADDR_LOW		0x0e4 /* Low 32bits MAC address */
#define FEC_ADDR_HIGH		0x0e8 /* High 16bits MAC address */
#define FEC_OPD			0x0ec /* Opcode + Pause duration */
#define FEC_TXIC0		0x0f0 /* Tx Interrupt Coalescing for ring 0 */
#define FEC_TXIC1		0x0f4 /* Tx Interrupt Coalescing for ring 1 */
#define FEC_TXIC2		0x0f8 /* Tx Interrupt Coalescing for ring 2 */
#define FEC_RXIC0		0x100 /* Rx Interrupt Coalescing for ring 0 */
#define FEC_RXIC1		0x104 /* Rx Interrupt Coalescing for ring 1 */
#define FEC_RXIC2		0x108 /* Rx Interrupt Coalescing for ring 2 */
#define FEC_HASH_TABLE_HIGH	0x118 /* High 32bits hash table */
#define FEC_HASH_TABLE_LOW	0x11c /* Low 32bits hash table */
#define FEC_GRP_HASH_TABLE_HIGH	0x120 /* High 32bits hash table */
#define FEC_GRP_HASH_TABLE_LOW	0x124 /* Low 32bits hash table */
#define FEC_X_WMRK		0x144 /* FIFO transmit water mark */
#define FEC_R_BOUND		0x14c /* FIFO receive bound reg */
#define FEC_R_FSTART		0x150 /* FIFO receive start reg */
#define FEC_R_DES_START_1	0x160 /* Receive descriptor ring 1 */
#define FEC_X_DES_START_1	0x164 /* Transmit descriptor ring 1 */
#define FEC_R_BUFF_SIZE_1	0x168 /* Maximum receive buff ring1 size */
#define FEC_R_DES_START_2	0x16c /* Receive descriptor ring 2 */
#define FEC_X_DES_START_2	0x170 /* Transmit descriptor ring 2 */
#define FEC_R_BUFF_SIZE_2	0x174 /* Maximum receive buff ring2 size */
#define FEC_R_DES_START_0	0x180 /* Receive descriptor ring */
#define FEC_X_DES_START_0	0x184 /* Transmit descriptor ring */
#define FEC_R_BUFF_SIZE_0	0x188 /* Maximum receive buff size */
#define FEC_R_FIFO_RSFL		0x190 /* Receive FIFO section full threshold */
#define FEC_R_FIFO_RSEM		0x194 /* Receive FIFO section empty threshold */
#define FEC_R_FIFO_RAEM		0x198 /* Receive FIFO almost empty threshold */
#define FEC_R_FIFO_RAFL		0x19c /* Receive FIFO almost full threshold */
#define FEC_FTRL		0x1b0 /* Frame truncation receive length*/
#define FEC_RACC		0x1c4 /* Receive Accelerator function */
#define FEC_RCMR_1		0x1c8 /* Receive classification match ring 1 */
#define FEC_RCMR_2		0x1cc /* Receive classification match ring 2 */
#define FEC_DMA_CFG_1		0x1d8 /* DMA class configuration for ring 1 */
#define FEC_DMA_CFG_2		0x1dc /* DMA class Configuration for ring 2 */
#define FEC_R_DES_ACTIVE_1	0x1e0 /* Rx descriptor active for ring 1 */
#define FEC_X_DES_ACTIVE_1	0x1e4 /* Tx descriptor active for ring 1 */
#define FEC_R_DES_ACTIVE_2	0x1e8 /* Rx descriptor active for ring 2 */
#define FEC_X_DES_ACTIVE_2	0x1ec /* Tx descriptor active for ring 2 */
#define FEC_QOS_SCHEME		0x1f0 /* Set multi queues Qos scheme */
#define FEC_LPI_SLEEP		0x1f4 /* Set IEEE802.3az LPI Sleep Ts time */
#define FEC_LPI_WAKE		0x1f8 /* Set IEEE802.3az LPI Wake Tw time */
#define FEC_MIIGSK_CFGR		0x300 /* MIIGSK Configuration reg */
#define FEC_MIIGSK_ENR		0x308 /* MIIGSK Enable reg */

#define BM_MIIGSK_CFGR_MII		0x00
#define BM_MIIGSK_CFGR_RMII		0x01
#define BM_MIIGSK_CFGR_FRCONT_10M	0x40

#define RMON_T_DROP		0x200 /* Count of frames not cntd correctly */
#define RMON_T_PACKETS		0x204 /* RMON TX packet count */
#define RMON_T_BC_PKT		0x208 /* RMON TX broadcast pkts */
#define RMON_T_MC_PKT		0x20c /* RMON TX multicast pkts */
#define RMON_T_CRC_ALIGN	0x210 /* RMON TX pkts with CRC align err */
#define RMON_T_UNDERSIZE	0x214 /* RMON TX pkts < 64 bytes, good CRC */
#define RMON_T_OVERSIZE		0x218 /* RMON TX pkts > MAX_FL bytes good CRC */
#define RMON_T_FRAG		0x21c /* RMON TX pkts < 64 bytes, bad CRC */
#define RMON_T_JAB		0x220 /* RMON TX pkts > MAX_FL bytes, bad CRC */
#define RMON_T_COL		0x224 /* RMON TX collision count */
#define RMON_T_P64		0x228 /* RMON TX 64 byte pkts */
#define RMON_T_P65TO127		0x22c /* RMON TX 65 to 127 byte pkts */
#define RMON_T_P128TO255	0x230 /* RMON TX 128 to 255 byte pkts */
#define RMON_T_P256TO511	0x234 /* RMON TX 256 to 511 byte pkts */
#define RMON_T_P512TO1023	0x238 /* RMON TX 512 to 1023 byte pkts */
#define RMON_T_P1024TO2047	0x23c /* RMON TX 1024 to 2047 byte pkts */
#define RMON_T_P_GTE2048	0x240 /* RMON TX pkts > 2048 bytes */
#define RMON_T_OCTETS		0x244 /* RMON TX octets */
#define IEEE_T_DROP		0x248 /* Count of frames not counted crtly */
#define IEEE_T_FRAME_OK		0x24c /* Frames tx'd OK */
#define IEEE_T_1COL		0x250 /* Frames tx'd with single collision */
#define IEEE_T_MCOL		0x254 /* Frames tx'd with multiple collision */
#define IEEE_T_DEF		0x258 /* Frames tx'd after deferral delay */
#define IEEE_T_LCOL		0x25c /* Frames tx'd with late collision */
#define IEEE_T_EXCOL		0x260 /* Frames tx'd with excesv collisions */
#define IEEE_T_MACERR		0x264 /* Frames tx'd with TX FIFO underrun */
#define IEEE_T_CSERR		0x268 /* Frames tx'd with carrier sense err */
#define IEEE_T_SQE		0x26c /* Frames tx'd with SQE err */
#define IEEE_T_FDXFC		0x270 /* Flow control pause frames tx'd */
#define IEEE_T_OCTETS_OK	0x274 /* Octet count for frames tx'd w/o err */
#define RMON_R_PACKETS		0x284 /* RMON RX packet count */
#define RMON_R_BC_PKT		0x288 /* RMON RX broadcast pkts */
#define RMON_R_MC_PKT		0x28c /* RMON RX multicast pkts */
#define RMON_R_CRC_ALIGN	0x290 /* RMON RX pkts with CRC alignment err */
#define RMON_R_UNDERSIZE	0x294 /* RMON RX pkts < 64 bytes, good CRC */
#define RMON_R_OVERSIZE		0x298 /* RMON RX pkts > MAX_FL bytes good CRC */
#define RMON_R_FRAG		0x29c /* RMON RX pkts < 64 bytes, bad CRC */
#define RMON_R_JAB		0x2a0 /* RMON RX pkts > MAX_FL bytes, bad CRC */
#define RMON_R_RESVD_O		0x2a4 /* Reserved */
#define RMON_R_P64		0x2a8 /* RMON RX 64 byte pkts */
#define RMON_R_P65TO127		0x2ac /* RMON RX 65 to 127 byte pkts */
#define RMON_R_P128TO255	0x2b0 /* RMON RX 128 to 255 byte pkts */
#define RMON_R_P256TO511	0x2b4 /* RMON RX 256 to 511 byte pkts */
#define RMON_R_P512TO1023	0x2b8 /* RMON RX 512 to 1023 byte pkts */
#define RMON_R_P1024TO2047	0x2bc /* RMON RX 1024 to 2047 byte pkts */
#define RMON_R_P_GTE2048	0x2c0 /* RMON RX pkts > 2048 bytes */
#define RMON_R_OCTETS		0x2c4 /* RMON RX octets */
#define IEEE_R_DROP		0x2c8 /* Count frames not counted correctly */
#define IEEE_R_FRAME_OK		0x2cc /* Frames rx'd OK */
#define IEEE_R_CRC		0x2d0 /* Frames rx'd with CRC err */
#define IEEE_R_ALIGN		0x2d4 /* Frames rx'd with alignment err */
#define IEEE_R_MACERR		0x2d8 /* Receive FIFO overflow count */
#define IEEE_R_FDXFC		0x2dc /* Flow control pause frames rx'd */
#define IEEE_R_OCTETS_OK	0x2e0 /* Octet cnt for frames rx'd w/o err */

#else

#define FEC_ECNTRL		0x000 /* Ethernet control reg */
#define FEC_IEVENT		0x004 /* Interrupt even reg */
#define FEC_IMASK		0x008 /* Interrupt mask reg */
#define FEC_IVEC		0x00c /* Interrupt vec status reg */
#define FEC_R_DES_ACTIVE_0	0x010 /* Receive descriptor reg */
#define FEC_R_DES_ACTIVE_1	FEC_R_DES_ACTIVE_0
#define FEC_R_DES_ACTIVE_2	FEC_R_DES_ACTIVE_0
#define FEC_X_DES_ACTIVE_0	0x014 /* Transmit descriptor reg */
#define FEC_X_DES_ACTIVE_1	FEC_X_DES_ACTIVE_0
#define FEC_X_DES_ACTIVE_2	FEC_X_DES_ACTIVE_0
#define FEC_MII_DATA		0x040 /* MII manage frame reg */
#define FEC_MII_SPEED		0x044 /* MII speed control reg */
#define FEC_R_BOUND		0x08c /* FIFO receive bound reg */
#define FEC_R_FSTART		0x090 /* FIFO receive start reg */
#define FEC_X_WMRK		0x0a4 /* FIFO transmit water mark */
#define FEC_X_FSTART		0x0ac /* FIFO transmit start reg */
#define FEC_R_CNTRL		0x104 /* Receive control reg */
#define FEC_MAX_FRM_LEN		0x108 /* Maximum frame length reg */
#define FEC_X_CNTRL		0x144 /* Transmit Control reg */
#define FEC_ADDR_LOW		0x3c0 /* Low 32bits MAC address */
#define FEC_ADDR_HIGH		0x3c4 /* High 16bits MAC address */
#define FEC_GRP_HASH_TABLE_HIGH	0x3c8 /* High 32bits hash table */
#define FEC_GRP_HASH_TABLE_LOW	0x3cc /* Low 32bits hash table */
#define FEC_R_DES_START_0	0x3d0 /* Receive descriptor ring */
#define FEC_R_DES_START_1	FEC_R_DES_START_0
#define FEC_R_DES_START_2	FEC_R_DES_START_0
#define FEC_X_DES_START_0	0x3d4 /* Transmit descriptor ring */
#define FEC_X_DES_START_1	FEC_X_DES_START_0
#define FEC_X_DES_START_2	FEC_X_DES_START_0
#define FEC_R_BUFF_SIZE_0	0x3d8 /* Maximum receive buff size */
#define FEC_R_BUFF_SIZE_1	FEC_R_BUFF_SIZE_0
#define FEC_R_BUFF_SIZE_2	FEC_R_BUFF_SIZE_0
#define FEC_FIFO_RAM		0x400 /* FIFO RAM buffer */
/* Not existed in real chip
 * Just for pass build.
 */
#define FEC_RCMR_1		0xfff
#define FEC_RCMR_2		0xfff
#define FEC_DMA_CFG_1		0xfff
#define FEC_DMA_CFG_2		0xfff
#define FEC_TXIC0		0xfff
#define FEC_TXIC1		0xfff
#define FEC_TXIC2		0xfff
#define FEC_RXIC0		0xfff
#define FEC_RXIC1		0xfff
#define FEC_RXIC2		0xfff
#endif /* CONFIG_M5272 */


/*
 *	Define the buffer descriptor structure.
 *
 *	Evidently, ARM SoCs have the FEC block generated in a
 *	little endian mode so adjust endianness accordingly.
 */
#if defined(CONFIG_ARM) || defined(CONFIG_ARM64)
#define fec32_to_cpu le32_to_cpu
#define fec16_to_cpu le16_to_cpu
#define cpu_to_fec32 cpu_to_le32
#define cpu_to_fec16 cpu_to_le16
#define __fec32 __le32
#define __fec16 __le16

struct bufdesc {
	__fec16 cbd_datlen;	/* Data length */
	__fec16 cbd_sc;		/* Control and status info */
	__fec32 cbd_bufaddr;	/* Buffer address */
};
#else
#define fec32_to_cpu be32_to_cpu
#define fec16_to_cpu be16_to_cpu
#define cpu_to_fec32 cpu_to_be32
#define cpu_to_fec16 cpu_to_be16
#define __fec32 __be32
#define __fec16 __be16

struct bufdesc {
	__fec16	cbd_sc;		/* Control and status info */
	__fec16	cbd_datlen;	/* Data length */
	__fec32	cbd_bufaddr;	/* Buffer address */
};
#endif

struct bufdesc_ex {
	struct bufdesc desc;
	__fec32 cbd_esc;
	__fec32 cbd_prot;
	__fec32 cbd_bdu;
	__fec32 ts;
	__fec16 res0[4];
};

/*
 *	The following definitions courtesy of commproc.h, which where
 *	Copyright (c) 1997 Dan Malek (dmalek@jlc.net).
 */
#define BD_SC_EMPTY	((ushort)0x8000)	/* Receive is empty */
#define BD_SC_READY	((ushort)0x8000)	/* Transmit is ready */
#define BD_SC_WRAP	((ushort)0x2000)	/* Last buffer descriptor */
#define BD_SC_INTRPT	((ushort)0x1000)	/* Interrupt on change */
#define BD_SC_CM	((ushort)0x0200)	/* Continuous mode */
#define BD_SC_ID	((ushort)0x0100)	/* Rec'd too many idles */
#define BD_SC_P		((ushort)0x0100)	/* xmt preamble */
#define BD_SC_BR	((ushort)0x0020)	/* Break received */
#define BD_SC_FR	((ushort)0x0010)	/* Framing error */
#define BD_SC_PR	((ushort)0x0008)	/* Parity error */
#define BD_SC_OV	((ushort)0x0002)	/* Overrun */
#define BD_SC_CD	((ushort)0x0001)	/* ?? */

/* Buffer descriptor control/status used by Ethernet receive.
 */
#define BD_ENET_RX_EMPTY	((ushort)0x8000)
#define BD_ENET_RX_WRAP		((ushort)0x2000)
#define BD_ENET_RX_INTR		((ushort)0x1000)
#define BD_ENET_RX_LAST		((ushort)0x0800)
#define BD_ENET_RX_FIRST	((ushort)0x0400)
#define BD_ENET_RX_MISS		((ushort)0x0100)
#define BD_ENET_RX_LG		((ushort)0x0020)
#define BD_ENET_RX_NO		((ushort)0x0010)
#define BD_ENET_RX_SH		((ushort)0x0008)
#define BD_ENET_RX_CR		((ushort)0x0004)
#define BD_ENET_RX_OV		((ushort)0x0002)
#define BD_ENET_RX_CL		((ushort)0x0001)
#define BD_ENET_RX_STATS	((ushort)0x013f)	/* All status bits */

/* Enhanced buffer descriptor control/status used by Ethernet receive */
#define BD_ENET_RX_VLAN		0x00000004

/* Buffer descriptor control/status used by Ethernet transmit.
 */
#define BD_ENET_TX_READY	((ushort)0x8000)
#define BD_ENET_TX_PAD		((ushort)0x4000)
#define BD_ENET_TX_WRAP		((ushort)0x2000)
#define BD_ENET_TX_INTR		((ushort)0x1000)
#define BD_ENET_TX_LAST		((ushort)0x0800)
#define BD_ENET_TX_TC		((ushort)0x0400)
#define BD_ENET_TX_DEF		((ushort)0x0200)
#define BD_ENET_TX_HB		((ushort)0x0100)
#define BD_ENET_TX_LC		((ushort)0x0080)
#define BD_ENET_TX_RL		((ushort)0x0040)
#define BD_ENET_TX_RCMASK	((ushort)0x003c)
#define BD_ENET_TX_UN		((ushort)0x0002)
#define BD_ENET_TX_CSL		((ushort)0x0001)
#define BD_ENET_TX_STATS	((ushort)0x0fff)	/* All status bits */

/* enhanced buffer descriptor control/status used by Ethernet transmit */
#define BD_ENET_TX_INT		0x40000000
#define BD_ENET_TX_TS		0x20000000
#define BD_ENET_TX_PINS		0x10000000
#define BD_ENET_TX_IINS		0x08000000


/* This device has up to three irqs on some platforms */
#define FEC_IRQ_NUM		4

/* Maximum number of queues supported
 * ENET with AVB IP can support up to 3 independent tx queues and rx queues.
 * User can point the queue number that is less than or equal to 3.
 */
#define FEC_ENET_MAX_TX_QS	3
#define FEC_ENET_MAX_RX_QS	3

#define FEC_R_DES_START(X)	(((X) == 1) ? FEC_R_DES_START_1 : \
				(((X) == 2) ? \
					FEC_R_DES_START_2 : FEC_R_DES_START_0))
#define FEC_X_DES_START(X)	(((X) == 1) ? FEC_X_DES_START_1 : \
				(((X) == 2) ? \
					FEC_X_DES_START_2 : FEC_X_DES_START_0))
#define FEC_R_BUFF_SIZE(X)	(((X) == 1) ? FEC_R_BUFF_SIZE_1 : \
				(((X) == 2) ? \
					FEC_R_BUFF_SIZE_2 : FEC_R_BUFF_SIZE_0))

#define FEC_DMA_CFG(X)		(((X) == 2) ? FEC_DMA_CFG_2 : FEC_DMA_CFG_1)

#define DMA_CLASS_EN		(1 << 16)
#define FEC_RCMR(X)		(((X) == 2) ? FEC_RCMR_2 : FEC_RCMR_1)
#define IDLE_SLOPE_MASK		0xffff
#define IDLE_SLOPE_1		0x200 /* BW fraction: 0.5 */
#define IDLE_SLOPE_2		0x200 /* BW fraction: 0.5 */
#define IDLE_SLOPE(X)		(((X) == 1) ?				\
				(IDLE_SLOPE_1 & IDLE_SLOPE_MASK) :	\
				(IDLE_SLOPE_2 & IDLE_SLOPE_MASK))
#define RCMR_MATCHEN		(0x1 << 16)
#define RCMR_CMP_CFG(v, n)	(((v) & 0x7) <<  (n << 2))
#define RCMR_CMP_1		(RCMR_CMP_CFG(0, 0) | RCMR_CMP_CFG(1, 1) | \
				RCMR_CMP_CFG(2, 2) | RCMR_CMP_CFG(3, 3))
#define RCMR_CMP_2		(RCMR_CMP_CFG(4, 0) | RCMR_CMP_CFG(5, 1) | \
				RCMR_CMP_CFG(6, 2) | RCMR_CMP_CFG(7, 3))
#define RCMR_CMP(X)		(((X) == 1) ? RCMR_CMP_1 : RCMR_CMP_2)
#define FEC_TX_BD_FTYPE(X)	(((X) & 0xf) << 20)

/* The number of Tx and Rx buffers.  These are allocated from the page
 * pool.  The code may assume these are power of two, so it it best
 * to keep them that size.
 * We don't need to allocate pages for the transmitter.  We just use
 * the skbuffer directly.
 */

#define FEC_ENET_RX_PAGES	256
#define FEC_ENET_RX_FRSIZE	2048
#define FEC_ENET_RX_FRPPG	(PAGE_SIZE / FEC_ENET_RX_FRSIZE)
#define RX_RING_SIZE		(FEC_ENET_RX_FRPPG * FEC_ENET_RX_PAGES)
#define FEC_ENET_TX_FRSIZE	2048
#define FEC_ENET_TX_FRPPG	(PAGE_SIZE / FEC_ENET_TX_FRSIZE)
#define TX_RING_SIZE		512	/* Must be power of two */
#define TX_RING_MOD_MASK	511	/*   for this to work */

#define BD_ENET_RX_INT		0x00800000
#define BD_ENET_RX_PTP		((ushort)0x0400)
#define BD_ENET_RX_ICE		0x00000020
#define BD_ENET_RX_PCR		0x00000010
#define FLAG_RX_CSUM_ENABLED	(BD_ENET_RX_ICE | BD_ENET_RX_PCR)
#define FLAG_RX_CSUM_ERROR	(BD_ENET_RX_ICE | BD_ENET_RX_PCR)

#define FEC0_MII_BUS_SHARE_TRUE	1

/* Interrupt events/masks. */
#define FEC_ENET_HBERR  ((uint)0x80000000)      /* Heartbeat error */
#define FEC_ENET_BABR   ((uint)0x40000000)      /* Babbling receiver */
#define FEC_ENET_BABT   ((uint)0x20000000)      /* Babbling transmitter */
#define FEC_ENET_GRA    ((uint)0x10000000)      /* Graceful stop complete */
#define FEC_ENET_TXF_0	((uint)0x08000000)	/* Full frame transmitted */
#define FEC_ENET_TXF_1	((uint)0x00000008)	/* Full frame transmitted */
#define FEC_ENET_TXF_2	((uint)0x00000080)	/* Full frame transmitted */
#define FEC_ENET_TXB    ((uint)0x04000000)      /* A buffer was transmitted */
#define FEC_ENET_RXF_0	((uint)0x02000000)	/* Full frame received */
#define FEC_ENET_RXF_1	((uint)0x00000002)	/* Full frame received */
#define FEC_ENET_RXF_2	((uint)0x00000020)	/* Full frame received */
#define FEC_ENET_RXB    ((uint)0x01000000)      /* A buffer was received */
#define FEC_ENET_MII    ((uint)0x00800000)      /* MII interrupt */
#define FEC_ENET_EBERR  ((uint)0x00400000)      /* SDMA bus error */
#define FEC_ENET_WAKEUP	((uint)0x00020000)	/* Wakeup request */
#define FEC_ENET_TXF	(FEC_ENET_TXF_0 | FEC_ENET_TXF_1 | FEC_ENET_TXF_2)
#define FEC_ENET_RXF	(FEC_ENET_RXF_0 | FEC_ENET_RXF_1 | FEC_ENET_RXF_2)
#define FEC_ENET_TS_AVAIL       ((uint)0x00010000)
#define FEC_ENET_TS_TIMER       ((uint)0x00008000)

#define FEC_DEFAULT_IMASK (FEC_ENET_TXF | FEC_ENET_RXF | FEC_ENET_MII)
#define FEC_NAPI_IMASK	FEC_ENET_MII
#define FEC_RX_DISABLED_IMASK (FEC_DEFAULT_IMASK & (~FEC_ENET_RXF))

#define FEC_ENET_ETHEREN	((uint)0x00000002)
#define FEC_ENET_TXC_DLY	((uint)0x00010000)
#define FEC_ENET_RXC_DLY	((uint)0x00020000)

/* ENET interrupt coalescing macro define */
#define FEC_ITR_CLK_SEL		(0x1 << 30)
#define FEC_ITR_EN		(0x1 << 31)
#define FEC_ITR_ICFT(X)		(((X) & 0xff) << 20)
#define FEC_ITR_ICTT(X)		((X) & 0xffff)
#define FEC_ITR_ICFT_DEFAULT	200  /* Set 200 frame count threshold */
#define FEC_ITR_ICTT_DEFAULT	1000 /* Set 1000us timer threshold */

#define FEC_VLAN_TAG_LEN	0x04
#define FEC_ETHTYPE_LEN		0x02

/* Controller is ENET-MAC */
#define FEC_QUIRK_ENET_MAC		(1 << 0)
/* Controller needs driver to swap frame */
#define FEC_QUIRK_SWAP_FRAME		(1 << 1)
/* Controller uses gasket */
#define FEC_QUIRK_USE_GASKET		(1 << 2)
/* Controller has GBIT support */
#define FEC_QUIRK_HAS_GBIT		(1 << 3)
/* Controller has extend desc buffer */
#define FEC_QUIRK_HAS_BUFDESC_EX	(1 << 4)
/* Controller has hardware checksum support */
#define FEC_QUIRK_HAS_CSUM		(1 << 5)
/* Controller has hardware vlan support */
#define FEC_QUIRK_HAS_VLAN		(1 << 6)
/* ENET IP errata ERR006358
 *
 * If the ready bit in the transmit buffer descriptor (TxBD[R]) is previously
 * detected as not set during a prior frame transmission, then the
 * ENET_TDAR[TDAR] bit is cleared at a later time, even if additional TxBDs
 * were added to the ring and the ENET_TDAR[TDAR] bit is set. This results in
 * frames not being transmitted until there is a 0-to-1 transition on
 * ENET_TDAR[TDAR].
 */
#define FEC_QUIRK_ERR006358		(1 << 7)
/* ENET IP hw AVB
 *
 * i.MX6SX ENET IP add Audio Video Bridging (AVB) feature support.
 * - Two class indicators on receive with configurable priority
 * - Two class indicators and line speed timer on transmit allowing
 *   implementation class credit based shapers externally
 * - Additional DMA registers provisioned to allow managing up to 3
 *   independent rings
 */
#define FEC_QUIRK_HAS_AVB		(1 << 8)
/* There is a TDAR race condition for mutliQ when the software sets TDAR
 * and the UDMA clears TDAR simultaneously or in a small window (2-4 cycles).
 * This will cause the udma_tx and udma_tx_arbiter state machines to hang.
 * The issue exist at i.MX6SX enet IP.
 */
#define FEC_QUIRK_ERR007885		(1 << 9)
/* ENET Block Guide/ Chapter for the iMX6SX (PELE) address one issue:
 * After set ENET_ATCR[Capture], there need some time cycles before the counter
 * value is capture in the register clock domain.
 * The wait-time-cycles is at least 6 clock cycles of the slower clock between
 * the register clock and the 1588 clock. The 1588 ts_clk is fixed to 25Mhz,
 * register clock is 66Mhz, so the wait-time-cycles must be greater than 240ns
 * (40ns * 6).
 */
#define FEC_QUIRK_BUG_CAPTURE		(1 << 10)
/* Controller has only one MDIO bus */
#define FEC_QUIRK_SINGLE_MDIO		(1 << 11)
/* Controller supports RACC register */
#define FEC_QUIRK_HAS_RACC		(1 << 12)
/* Controller supports interrupt coalesc */
#define FEC_QUIRK_HAS_COALESCE		(1 << 13)
/* Interrupt doesn't wake CPU from deep idle */
#define FEC_QUIRK_ERR006687		(1 << 14)
/* The MIB counters should be cleared and enabled during
 * initialisation.
 */
#define FEC_QUIRK_MIB_CLEAR		(1 << 15)
<<<<<<< HEAD
/*
 * i.MX6Q/DL ENET cannot wake up system in wait mode because ENET tx & rx
 * interrupt signal don't connect to GPC. So use pm qos to avoid cpu enter
 * to wait mode.
 */
#define FEC_QUIRK_BUG_WAITMODE		(1 << 16)

/* PHY fixup flag define */
#define FEC_QUIRK_AR8031_FIXUP		(1 << 16)

/* i.MX8QM/QXP ENET IP version add new feture to generate delayed TXC/RXC
 * as an alternative option to make sure it can work well with various PHYs.
 * - For the implementation of delayed TXC, ENET will take synchronized 250/125MHz
 *   clocks to generate 2ns delay by registering original TXC with positive edge
 *   of inverted 250MHz clock.
 * - For the implementation of delayed RXC, there will be buffers in the subsystem
 *   level. The exact length of delay buffers will be decided when closing I/O timing.
 */
#define FEC_QUIRK_DELAYED_CLKS_SUPPORT	(1 << 17)
/* i.MX8MQ ENET IP version add new feature to support IEEE 802.3az EEE
 * standard. For the transmission, MAC supply two user registers to set
 * Sleep (TS) and Wake (TW) time.
 */
#define FEC_QUIRK_HAS_EEE		(1 << 18)
=======
/* Only i.MX25/i.MX27/i.MX28 controller supports FRBR,FRSR registers,
 * those FIFO receive registers are resolved in other platforms.
 */
#define FEC_QUIRK_HAS_FRREG		(1 << 16)
>>>>>>> 80bf6c64

struct bufdesc_prop {
	int qid;
	/* Address of Rx and Tx buffers */
	struct bufdesc	*base;
	struct bufdesc	*last;
	struct bufdesc	*cur;
	void __iomem	*reg_desc_active;
	dma_addr_t	dma;
	unsigned short ring_size;
	unsigned char dsize;
	unsigned char dsize_log2;
};

struct fec_enet_stop_mode {
	struct regmap *gpr;
	u8 req_gpr;
	u8 req_bit;
};

struct fec_enet_priv_tx_q {
	struct bufdesc_prop bd;
	unsigned char *tx_bounce[TX_RING_SIZE];
	struct  sk_buff *tx_skbuff[TX_RING_SIZE];

	unsigned short tx_stop_threshold;
	unsigned short tx_wake_threshold;

	struct bufdesc	*dirty_tx;
	char *tso_hdrs;
	dma_addr_t tso_hdrs_dma;
};

struct fec_enet_priv_rx_q {
	struct bufdesc_prop bd;
	struct  sk_buff *rx_skbuff[RX_RING_SIZE];
};

/* The FEC buffer descriptors track the ring buffers.  The rx_bd_base and
 * tx_bd_base always point to the base of the buffer descriptors.  The
 * cur_rx and cur_tx point to the currently available buffer.
 * The dirty_tx tracks the current buffer that is being sent by the
 * controller.  The cur_tx and dirty_tx are equal under both completely
 * empty and completely full conditions.  The empty/ready indicator in
 * the buffer descriptor determines the actual condition.
 */
struct fec_enet_private {
	/* Hardware registers of the FEC device */
	void __iomem *hwp;

	struct net_device *netdev;

	struct clk *clk_ipg;
	struct clk *clk_ahb;
	struct clk *clk_ref;
	struct clk *clk_enet_out;
	struct clk *clk_ptp;
	struct clk *clk_2x_txclk;

	bool ptp_clk_on;
	struct mutex ptp_clk_mutex;
	unsigned int num_tx_queues;
	unsigned int num_rx_queues;

	/* The saved address of a sent-in-place packet/buffer, for skfree(). */
	struct fec_enet_priv_tx_q *tx_queue[FEC_ENET_MAX_TX_QS];
	struct fec_enet_priv_rx_q *rx_queue[FEC_ENET_MAX_RX_QS];

	unsigned int total_tx_ring_size;
	unsigned int total_rx_ring_size;

	unsigned long work_tx;
	unsigned long work_rx;
	unsigned long work_ts;
	unsigned long work_mdio;

	struct	platform_device *pdev;

	int	dev_id;

	/* Phylib and MDIO interface */
	struct	mii_bus *mii_bus;
	int	mii_timeout;
	int	mii_bus_share;
	bool	active_in_suspend;
	uint	phy_speed;
	phy_interface_t	phy_interface;
	struct device_node *phy_node;
	int	link;
	bool	fixed_link;
	bool	rgmii_txc_dly;
	bool	rgmii_rxc_dly;
	int	full_duplex;
	int	speed;
	struct	completion mdio_done;
	int	irq[FEC_IRQ_NUM];
	bool	bufdesc_ex;
	int	pause_flag;
	int	wol_flag;
	int	wake_irq;
	u32	quirks;
	u32	fixups;

	struct	napi_struct napi;
	int	csum_flags;

	struct work_struct tx_timeout_work;

	struct ptp_clock *ptp_clock;
	struct ptp_clock_info ptp_caps;
	unsigned long last_overflow_check;
	spinlock_t tmreg_lock;
	struct cyclecounter cc;
	struct timecounter tc;
	int rx_hwtstamp_filter;
	u32 base_incval;
	u32 cycle_speed;
	int hwts_rx_en;
	int hwts_tx_en;
	struct delayed_work time_keep;
	struct regulator *reg_phy;
	struct pm_qos_request pm_qos_req;

	unsigned int tx_align;
	unsigned int rx_align;

	/* hw interrupt coalesce */
	unsigned int rx_pkts_itr;
	unsigned int rx_time_itr;
	unsigned int tx_pkts_itr;
	unsigned int tx_time_itr;
	unsigned int itr_clk_rate;

	/* tx lpi eee mode */
	struct ethtool_eee eee;
	unsigned int clk_ref_rate;

	u32 rx_copybreak;

	/* ptp clock period in ns*/
	unsigned int ptp_inc;

	/* pps  */
	int pps_channel;
	unsigned int reload_period;
	int pps_enable;
	unsigned int next_counter;

	struct fec_enet_stop_mode gpr;

	u64 ethtool_stats[0];
};

void fec_ptp_init(struct platform_device *pdev);
void fec_ptp_stop(struct platform_device *pdev);
void fec_ptp_start_cyclecounter(struct net_device *ndev);
int fec_ptp_set(struct net_device *ndev, struct ifreq *ifr);
int fec_ptp_get(struct net_device *ndev, struct ifreq *ifr);
uint fec_ptp_check_pps_event(struct fec_enet_private *fep);
void fec_enet_register_fixup(struct net_device *ndev);
int of_fec_enet_parse_fixup(struct device_node *np);
void fec_enet_get_mac_from_fuse(struct device_node *np, unsigned char *mac);
void fec_enet_ipg_stop_misc_set(struct device_node *np, bool enabled);

/****************************************************************************/
#endif /* FEC_H */<|MERGE_RESOLUTION|>--- conflicted
+++ resolved
@@ -461,7 +461,6 @@
  * initialisation.
  */
 #define FEC_QUIRK_MIB_CLEAR		(1 << 15)
-<<<<<<< HEAD
 /*
  * i.MX6Q/DL ENET cannot wake up system in wait mode because ENET tx & rx
  * interrupt signal don't connect to GPC. So use pm qos to avoid cpu enter
@@ -486,12 +485,10 @@
  * Sleep (TS) and Wake (TW) time.
  */
 #define FEC_QUIRK_HAS_EEE		(1 << 18)
-=======
 /* Only i.MX25/i.MX27/i.MX28 controller supports FRBR,FRSR registers,
  * those FIFO receive registers are resolved in other platforms.
  */
 #define FEC_QUIRK_HAS_FRREG		(1 << 16)
->>>>>>> 80bf6c64
 
 struct bufdesc_prop {
 	int qid;
