--- conflicted
+++ resolved
@@ -158,10 +158,6 @@
 	if (ret < 0)
 		return ret;
 
-	ret = pm_runtime_get_sync(this->dev);
-	if (ret < 0)
-		return ret;
-
 	ret = gpmi_reset_block(r->gpmi_regs, false);
 	if (ret)
 		goto err_out;
@@ -198,10 +194,7 @@
 err_out:
 	pm_runtime_mark_last_busy(this->dev);
 	pm_runtime_put_autosuspend(this->dev);
-<<<<<<< HEAD
-
-=======
->>>>>>> 0fce94b4
+
 	return ret;
 }
 
@@ -3019,9 +3012,6 @@
 		return ret;
 	}
 
-	/* re-apply the timing setting */
-	this->hw.must_apply_timings = true;
-
 	return 0;
 }
 #endif /* CONFIG_PM_SLEEP */
