/*
 * Driver for the IMX SNVS ON/OFF Power Key
 * Copyright (C) 2015 Freescale Semiconductor, Inc. All Rights Reserved.
 *
 * The code contained herein is licensed under the GNU General Public
 * License. You may obtain a copy of the GNU General Public License
 * Version 2 or later at the following locations:
 *
 * http://www.opensource.org/licenses/gpl-license.html
 * http://www.gnu.org/copyleft/gpl.html
 */

#include <linux/device.h>
#include <linux/err.h>
#include <linux/init.h>
#include <linux/input.h>
#include <linux/interrupt.h>
#include <linux/io.h>
#include <linux/jiffies.h>
#include <linux/kernel.h>
#include <linux/module.h>
#include <linux/of.h>
#include <linux/of_address.h>
#include <linux/platform_device.h>
#include <linux/mfd/syscon.h>
#include <linux/regmap.h>

#define SNVS_LPSR_REG	0x4C	/* LP Status Register */
#define SNVS_LPCR_REG	0x38	/* LP Control Register */
#define SNVS_HPSR_REG	0x14
#define SNVS_HPSR_BTN	BIT(6)
#define SNVS_LPSR_SPO	BIT(18)
#define SNVS_LPCR_DEP_EN BIT(5)

#define DEBOUNCE_TIME 30
#define REPEAT_INTERVAL 60

struct pwrkey_drv_data {
	struct regmap *snvs;
	int irq;
	int keycode;
	int keystate;  /* 1:pressed */
	int wakeup;
	struct timer_list check_timer;
	struct input_dev *input;
};

static void imx_imx_snvs_check_for_events(unsigned long data)
{
	struct pwrkey_drv_data *pdata = (struct pwrkey_drv_data *) data;
	struct input_dev *input = pdata->input;
	u32 state;

	regmap_read(pdata->snvs, SNVS_HPSR_REG, &state);
	state = state & SNVS_HPSR_BTN ? 1 : 0;

	/* only report new event if status changed */
	if (state ^ pdata->keystate) {
		pdata->keystate = state;
		input_event(input, EV_KEY, pdata->keycode, state);
		input_sync(input);
		pm_relax(pdata->input->dev.parent);
	}

	/* repeat check if pressed long */
	if (state) {
		mod_timer(&pdata->check_timer,
			  jiffies + msecs_to_jiffies(REPEAT_INTERVAL));
	}
}

static irqreturn_t imx_snvs_pwrkey_interrupt(int irq, void *dev_id)
{
	struct platform_device *pdev = dev_id;
	struct pwrkey_drv_data *pdata = platform_get_drvdata(pdev);
	u32 lp_status;

	pm_wakeup_event(pdata->input->dev.parent, 0);

	regmap_read(pdata->snvs, SNVS_LPSR_REG, &lp_status);
	if (lp_status & SNVS_LPSR_SPO)
		mod_timer(&pdata->check_timer, jiffies + msecs_to_jiffies(DEBOUNCE_TIME));

	/* clear SPO status */
	regmap_write(pdata->snvs, SNVS_LPSR_REG, SNVS_LPSR_SPO);

	return IRQ_HANDLED;
}

static void imx_snvs_pwrkey_act(void *pdata)
{
	struct pwrkey_drv_data *pd = pdata;

	del_timer_sync(&pd->check_timer);
}

static int imx_snvs_pwrkey_probe(struct platform_device *pdev)
{
	struct pwrkey_drv_data *pdata = NULL;
	struct input_dev *input = NULL;
	struct device_node *np;
	int error;

	/* Get SNVS register Page */
	np = pdev->dev.of_node;
	if (!np)
		return -ENODEV;

	pdata = devm_kzalloc(&pdev->dev, sizeof(*pdata), GFP_KERNEL);
	if (!pdata)
		return -ENOMEM;

	pdata->snvs = syscon_regmap_lookup_by_phandle(np, "regmap");
	if (IS_ERR(pdata->snvs)) {
		dev_err(&pdev->dev, "Can't get snvs syscon\n");
		return PTR_ERR(pdata->snvs);
	}

	if (of_property_read_u32(np, "linux,keycode", &pdata->keycode)) {
		pdata->keycode = KEY_POWER;
		dev_warn(&pdev->dev, "KEY_POWER without setting in dts\n");
	}

	pdata->wakeup = of_property_read_bool(np, "wakeup-source");

	pdata->irq = platform_get_irq(pdev, 0);
	if (pdata->irq < 0) {
		dev_err(&pdev->dev, "no irq defined in platform data\n");
		return -EINVAL;
	}

	regmap_update_bits(pdata->snvs, SNVS_LPCR_REG, SNVS_LPCR_DEP_EN, SNVS_LPCR_DEP_EN);

	/* clear the unexpected interrupt before driver ready */
	regmap_write(pdata->snvs, SNVS_LPSR_REG, SNVS_LPSR_SPO);

	setup_timer(&pdata->check_timer,
		    imx_imx_snvs_check_for_events, (unsigned long) pdata);

	input = devm_input_allocate_device(&pdev->dev);
	if (!input) {
		dev_err(&pdev->dev, "failed to allocate the input device\n");
		return -ENOMEM;
	}

	input->name = pdev->name;
	input->phys = "snvs-pwrkey/input0";
	input->id.bustype = BUS_HOST;

	input_set_capability(input, EV_KEY, pdata->keycode);

	/* input customer action to cancel release timer */
	error = devm_add_action(&pdev->dev, imx_snvs_pwrkey_act, pdata);
	if (error) {
		dev_err(&pdev->dev, "failed to register remove action\n");
		return error;
	}

<<<<<<< HEAD
=======
	pdata->input = input;
	platform_set_drvdata(pdev, pdata);

	error = devm_request_irq(&pdev->dev, pdata->irq,
			       imx_snvs_pwrkey_interrupt,
			       0, pdev->name, pdev);

	if (error) {
		dev_err(&pdev->dev, "interrupt not available.\n");
		return error;
	}

>>>>>>> 6d0c334a
	error = input_register_device(input);
	if (error < 0) {
		dev_err(&pdev->dev, "failed to register input device\n");
		return error;
	}

	device_init_wakeup(&pdev->dev, pdata->wakeup);

	error = devm_request_irq(&pdev->dev, pdata->irq,
			       imx_snvs_pwrkey_interrupt,
			       0, pdev->name, pdev);

	if (error) {
		dev_err(&pdev->dev, "interrupt not available.\n");
		input_unregister_device(input);
		return error;
	}

	return 0;
}

static int __maybe_unused imx_snvs_pwrkey_suspend(struct device *dev)
{
	struct platform_device *pdev = to_platform_device(dev);
	struct pwrkey_drv_data *pdata = platform_get_drvdata(pdev);

	if (device_may_wakeup(&pdev->dev))
		enable_irq_wake(pdata->irq);

	return 0;
}

static int __maybe_unused imx_snvs_pwrkey_resume(struct device *dev)
{
	struct platform_device *pdev = to_platform_device(dev);
	struct pwrkey_drv_data *pdata = platform_get_drvdata(pdev);

	if (device_may_wakeup(&pdev->dev))
		disable_irq_wake(pdata->irq);

	return 0;
}

static const struct of_device_id imx_snvs_pwrkey_ids[] = {
	{ .compatible = "fsl,sec-v4.0-pwrkey" },
	{ /* sentinel */ }
};
MODULE_DEVICE_TABLE(of, imx_snvs_pwrkey_ids);

static SIMPLE_DEV_PM_OPS(imx_snvs_pwrkey_pm_ops, imx_snvs_pwrkey_suspend,
				imx_snvs_pwrkey_resume);

static struct platform_driver imx_snvs_pwrkey_driver = {
	.driver = {
		.name = "snvs_pwrkey",
		.pm     = &imx_snvs_pwrkey_pm_ops,
		.of_match_table = imx_snvs_pwrkey_ids,
	},
	.probe = imx_snvs_pwrkey_probe,
};
module_platform_driver(imx_snvs_pwrkey_driver);

MODULE_AUTHOR("Freescale Semiconductor");
MODULE_DESCRIPTION("i.MX snvs power key Driver");
MODULE_LICENSE("GPL");<|MERGE_RESOLUTION|>--- conflicted
+++ resolved
@@ -156,21 +156,6 @@
 		return error;
 	}
 
-<<<<<<< HEAD
-=======
-	pdata->input = input;
-	platform_set_drvdata(pdev, pdata);
-
-	error = devm_request_irq(&pdev->dev, pdata->irq,
-			       imx_snvs_pwrkey_interrupt,
-			       0, pdev->name, pdev);
-
-	if (error) {
-		dev_err(&pdev->dev, "interrupt not available.\n");
-		return error;
-	}
-
->>>>>>> 6d0c334a
 	error = input_register_device(input);
 	if (error < 0) {
 		dev_err(&pdev->dev, "failed to register input device\n");
@@ -178,6 +163,9 @@
 	}
 
 	device_init_wakeup(&pdev->dev, pdata->wakeup);
+
+	pdata->input = input;
+	platform_set_drvdata(pdev, pdata);
 
 	error = devm_request_irq(&pdev->dev, pdata->irq,
 			       imx_snvs_pwrkey_interrupt,
