/*
 * Copyright (C) 2010-2011 Canonical Ltd <jeremy.kerr@canonical.com>
 * Copyright (C) 2011-2012 Linaro Ltd <mturquette@linaro.org>
 *
 * This program is free software; you can redistribute it and/or modify
 * it under the terms of the GNU General Public License version 2 as
 * published by the Free Software Foundation.
 *
 * Standard functionality for the common clock API.  See Documentation/clk.txt
 */

#include <linux/clk.h>
#include <linux/clk-provider.h>
#include <linux/clk/clk-conf.h>
#include <linux/module.h>
#include <linux/mutex.h>
#include <linux/spinlock.h>
#include <linux/err.h>
#include <linux/list.h>
#include <linux/slab.h>
#include <linux/of.h>
#include <linux/device.h>
#include <linux/init.h>
#include <linux/sched.h>
#include <linux/clkdev.h>

#include "clk.h"

static DEFINE_SPINLOCK(enable_lock);
static DEFINE_MUTEX(prepare_lock);

static struct task_struct *prepare_owner;
static struct task_struct *enable_owner;

static int prepare_refcnt;
static int enable_refcnt;

static HLIST_HEAD(clk_root_list);
static HLIST_HEAD(clk_orphan_list);
static LIST_HEAD(clk_notifier_list);

/***    private data structures    ***/

struct clk_core {
	const char		*name;
	const struct clk_ops	*ops;
	struct clk_hw		*hw;
	struct module		*owner;
	struct clk_core		*parent;
	const char		**parent_names;
	struct clk_core		**parents;
	u8			num_parents;
	u8			new_parent_index;
	unsigned long		rate;
	unsigned long		req_rate;
	unsigned long		new_rate;
	struct clk_core		*new_parent;
	struct clk_core		*new_child;
	unsigned long		flags;
	bool			orphan;
	unsigned int		enable_count;
	unsigned int		prepare_count;
	unsigned long		min_rate;
	unsigned long		max_rate;
	unsigned long		accuracy;
	int			phase;
	struct hlist_head	children;
	struct hlist_node	child_node;
	struct hlist_head	clks;
	unsigned int		notifier_count;
#ifdef CONFIG_DEBUG_FS
	struct dentry		*dentry;
	struct hlist_node	debug_node;
#endif
	struct kref		ref;
};

#define CREATE_TRACE_POINTS
#include <trace/events/clk.h>

struct clk {
	struct clk_core	*core;
	const char *dev_id;
	const char *con_id;
	unsigned long min_rate;
	unsigned long max_rate;
	struct hlist_node clks_node;
};

/***           locking             ***/
static void clk_prepare_lock(void)
{
	if (!mutex_trylock(&prepare_lock)) {
		if (prepare_owner == current) {
			prepare_refcnt++;
			return;
		}
		mutex_lock(&prepare_lock);
	}
	WARN_ON_ONCE(prepare_owner != NULL);
	WARN_ON_ONCE(prepare_refcnt != 0);
	prepare_owner = current;
	prepare_refcnt = 1;
}

static void clk_prepare_unlock(void)
{
	WARN_ON_ONCE(prepare_owner != current);
	WARN_ON_ONCE(prepare_refcnt == 0);

	if (--prepare_refcnt)
		return;
	prepare_owner = NULL;
	mutex_unlock(&prepare_lock);
}

static unsigned long clk_enable_lock(void)
	__acquires(enable_lock)
{
	unsigned long flags;

	if (!spin_trylock_irqsave(&enable_lock, flags)) {
		if (enable_owner == current) {
			enable_refcnt++;
			__acquire(enable_lock);
			return flags;
		}
		spin_lock_irqsave(&enable_lock, flags);
	}
	WARN_ON_ONCE(enable_owner != NULL);
	WARN_ON_ONCE(enable_refcnt != 0);
	enable_owner = current;
	enable_refcnt = 1;
	return flags;
}

static void clk_enable_unlock(unsigned long flags)
	__releases(enable_lock)
{
	WARN_ON_ONCE(enable_owner != current);
	WARN_ON_ONCE(enable_refcnt == 0);

	if (--enable_refcnt) {
		__release(enable_lock);
		return;
	}
	enable_owner = NULL;
	spin_unlock_irqrestore(&enable_lock, flags);
}

static bool clk_core_is_prepared(struct clk_core *core)
{
	/*
	 * .is_prepared is optional for clocks that can prepare
	 * fall back to software usage counter if it is missing
	 */
	if (!core->ops->is_prepared)
		return core->prepare_count;

	return core->ops->is_prepared(core->hw);
}

static bool clk_core_is_enabled(struct clk_core *core)
{
	/*
	 * .is_enabled is only mandatory for clocks that gate
	 * fall back to software usage counter if .is_enabled is missing
	 */
	if (!core->ops->is_enabled)
		return core->enable_count;

	return core->ops->is_enabled(core->hw);
}

/***    helper functions   ***/

const char *__clk_get_name(const struct clk *clk)
{
	return !clk ? NULL : clk->core->name;
}
EXPORT_SYMBOL_GPL(__clk_get_name);

const char *clk_hw_get_name(const struct clk_hw *hw)
{
	return hw->core->name;
}
EXPORT_SYMBOL_GPL(clk_hw_get_name);

struct clk_hw *__clk_get_hw(struct clk *clk)
{
	return !clk ? NULL : clk->core->hw;
}
EXPORT_SYMBOL_GPL(__clk_get_hw);

unsigned int clk_hw_get_num_parents(const struct clk_hw *hw)
{
	return hw->core->num_parents;
}
EXPORT_SYMBOL_GPL(clk_hw_get_num_parents);

struct clk_hw *clk_hw_get_parent(const struct clk_hw *hw)
{
	return hw->core->parent ? hw->core->parent->hw : NULL;
}
EXPORT_SYMBOL_GPL(clk_hw_get_parent);

static struct clk_core *__clk_lookup_subtree(const char *name,
					     struct clk_core *core)
{
	struct clk_core *child;
	struct clk_core *ret;

	if (!strcmp(core->name, name))
		return core;

	hlist_for_each_entry(child, &core->children, child_node) {
		ret = __clk_lookup_subtree(name, child);
		if (ret)
			return ret;
	}

	return NULL;
}

static struct clk_core *clk_core_lookup(const char *name)
{
	struct clk_core *root_clk;
	struct clk_core *ret;

	if (!name)
		return NULL;

	/* search the 'proper' clk tree first */
	hlist_for_each_entry(root_clk, &clk_root_list, child_node) {
		ret = __clk_lookup_subtree(name, root_clk);
		if (ret)
			return ret;
	}

	/* if not found, then search the orphan tree */
	hlist_for_each_entry(root_clk, &clk_orphan_list, child_node) {
		ret = __clk_lookup_subtree(name, root_clk);
		if (ret)
			return ret;
	}

	return NULL;
}

static struct clk_core *clk_core_get_parent_by_index(struct clk_core *core,
							 u8 index)
{
	if (!core || index >= core->num_parents)
		return NULL;

	if (!core->parents[index])
		core->parents[index] =
				clk_core_lookup(core->parent_names[index]);

	return core->parents[index];
}

struct clk_hw *
clk_hw_get_parent_by_index(const struct clk_hw *hw, unsigned int index)
{
	struct clk_core *parent;

	parent = clk_core_get_parent_by_index(hw->core, index);

	return !parent ? NULL : parent->hw;
}
EXPORT_SYMBOL_GPL(clk_hw_get_parent_by_index);

unsigned int __clk_get_enable_count(struct clk *clk)
{
	return !clk ? 0 : clk->core->enable_count;
}

static unsigned long clk_core_get_rate_nolock(struct clk_core *core)
{
	unsigned long ret;

	if (!core) {
		ret = 0;
		goto out;
	}

	ret = core->rate;

	if (!core->num_parents)
		goto out;

	if (!core->parent)
		ret = 0;

out:
	return ret;
}

unsigned long clk_hw_get_rate(const struct clk_hw *hw)
{
	return clk_core_get_rate_nolock(hw->core);
}
EXPORT_SYMBOL_GPL(clk_hw_get_rate);

static unsigned long __clk_get_accuracy(struct clk_core *core)
{
	if (!core)
		return 0;

	return core->accuracy;
}

unsigned long __clk_get_flags(struct clk *clk)
{
	return !clk ? 0 : clk->core->flags;
}
EXPORT_SYMBOL_GPL(__clk_get_flags);

unsigned long clk_hw_get_flags(const struct clk_hw *hw)
{
	return hw->core->flags;
}
EXPORT_SYMBOL_GPL(clk_hw_get_flags);

bool clk_hw_is_prepared(const struct clk_hw *hw)
{
	return clk_core_is_prepared(hw->core);
}

bool clk_hw_is_enabled(const struct clk_hw *hw)
{
	return clk_core_is_enabled(hw->core);
}

bool __clk_is_enabled(struct clk *clk)
{
	if (!clk)
		return false;

	return clk_core_is_enabled(clk->core);
}
EXPORT_SYMBOL_GPL(__clk_is_enabled);

static bool mux_is_better_rate(unsigned long rate, unsigned long now,
			   unsigned long best, unsigned long flags)
{
	if (flags & CLK_MUX_ROUND_CLOSEST)
		return abs(now - rate) < abs(best - rate);

	return now <= rate && now > best;
}

static int
clk_mux_determine_rate_flags(struct clk_hw *hw, struct clk_rate_request *req,
			     unsigned long flags)
{
	struct clk_core *core = hw->core, *parent, *best_parent = NULL;
	int i, num_parents, ret;
	unsigned long best = 0;
	struct clk_rate_request parent_req = *req;

	/* if NO_REPARENT flag set, pass through to current parent */
	if (core->flags & CLK_SET_RATE_NO_REPARENT) {
		parent = core->parent;
		if (core->flags & CLK_SET_RATE_PARENT) {
			ret = __clk_determine_rate(parent ? parent->hw : NULL,
						   &parent_req);
			if (ret)
				return ret;

			best = parent_req.rate;
		} else if (parent) {
			best = clk_core_get_rate_nolock(parent);
		} else {
			best = clk_core_get_rate_nolock(core);
		}

		goto out;
	}

	/* find the parent that can provide the fastest rate <= rate */
	num_parents = core->num_parents;
	for (i = 0; i < num_parents; i++) {
		parent = clk_core_get_parent_by_index(core, i);
		if (!parent)
			continue;

		if (core->flags & CLK_SET_RATE_PARENT) {
			parent_req = *req;
			ret = __clk_determine_rate(parent->hw, &parent_req);
			if (ret)
				continue;
		} else {
			parent_req.rate = clk_core_get_rate_nolock(parent);
		}

		if (mux_is_better_rate(req->rate, parent_req.rate,
				       best, flags)) {
			best_parent = parent;
			best = parent_req.rate;
		}
	}

	if (!best_parent)
		return -EINVAL;

out:
	if (best_parent)
		req->best_parent_hw = best_parent->hw;
	req->best_parent_rate = best;
	req->rate = best;

	return 0;
}

struct clk *__clk_lookup(const char *name)
{
	struct clk_core *core = clk_core_lookup(name);

	return !core ? NULL : core->hw->clk;
}

static void clk_core_get_boundaries(struct clk_core *core,
				    unsigned long *min_rate,
				    unsigned long *max_rate)
{
	struct clk *clk_user;

	*min_rate = core->min_rate;
	*max_rate = core->max_rate;

	hlist_for_each_entry(clk_user, &core->clks, clks_node)
		*min_rate = max(*min_rate, clk_user->min_rate);

	hlist_for_each_entry(clk_user, &core->clks, clks_node)
		*max_rate = min(*max_rate, clk_user->max_rate);
}

void clk_hw_set_rate_range(struct clk_hw *hw, unsigned long min_rate,
			   unsigned long max_rate)
{
	hw->core->min_rate = min_rate;
	hw->core->max_rate = max_rate;
}
EXPORT_SYMBOL_GPL(clk_hw_set_rate_range);

/*
 * Helper for finding best parent to provide a given frequency. This can be used
 * directly as a determine_rate callback (e.g. for a mux), or from a more
 * complex clock that may combine a mux with other operations.
 */
int __clk_mux_determine_rate(struct clk_hw *hw,
			     struct clk_rate_request *req)
{
	return clk_mux_determine_rate_flags(hw, req, 0);
}
EXPORT_SYMBOL_GPL(__clk_mux_determine_rate);

int __clk_mux_determine_rate_closest(struct clk_hw *hw,
				     struct clk_rate_request *req)
{
	return clk_mux_determine_rate_flags(hw, req, CLK_MUX_ROUND_CLOSEST);
}
EXPORT_SYMBOL_GPL(__clk_mux_determine_rate_closest);

/***        clk api        ***/

static void clk_core_unprepare(struct clk_core *core)
{
	lockdep_assert_held(&prepare_lock);

	if (!core)
		return;

	if (WARN_ON(core->prepare_count == 0))
		return;

	if (WARN_ON(core->prepare_count == 1 && core->flags & CLK_IS_CRITICAL))
		return;

	if (--core->prepare_count > 0)
		return;

	WARN_ON(core->enable_count > 0);

	trace_clk_unprepare(core);

	if (core->ops->unprepare)
		core->ops->unprepare(core->hw);

	trace_clk_unprepare_complete(core);
	clk_core_unprepare(core->parent);
}

static void clk_core_unprepare_lock(struct clk_core *core)
{
	clk_prepare_lock();
	clk_core_unprepare(core);
	clk_prepare_unlock();
}

/**
 * clk_unprepare - undo preparation of a clock source
 * @clk: the clk being unprepared
 *
 * clk_unprepare may sleep, which differentiates it from clk_disable.  In a
 * simple case, clk_unprepare can be used instead of clk_disable to gate a clk
 * if the operation may sleep.  One example is a clk which is accessed over
 * I2c.  In the complex case a clk gate operation may require a fast and a slow
 * part.  It is this reason that clk_unprepare and clk_disable are not mutually
 * exclusive.  In fact clk_disable must be called before clk_unprepare.
 */
void clk_unprepare(struct clk *clk)
{
	if (IS_ERR_OR_NULL(clk))
		return;

	clk_core_unprepare_lock(clk->core);
}
EXPORT_SYMBOL_GPL(clk_unprepare);

static int clk_core_prepare(struct clk_core *core)
{
	int ret = 0;

	lockdep_assert_held(&prepare_lock);

	if (!core)
		return 0;

	if (core->prepare_count == 0) {
		ret = clk_core_prepare(core->parent);
		if (ret)
			return ret;

		trace_clk_prepare(core);

		if (core->ops->prepare)
			ret = core->ops->prepare(core->hw);

		trace_clk_prepare_complete(core);

		if (ret) {
			clk_core_unprepare(core->parent);
			return ret;
		}
	}

	core->prepare_count++;

	return 0;
}

static int clk_core_prepare_lock(struct clk_core *core)
{
	int ret;

	clk_prepare_lock();
	ret = clk_core_prepare(core);
	clk_prepare_unlock();

	return ret;
}

/**
 * clk_prepare - prepare a clock source
 * @clk: the clk being prepared
 *
 * clk_prepare may sleep, which differentiates it from clk_enable.  In a simple
 * case, clk_prepare can be used instead of clk_enable to ungate a clk if the
 * operation may sleep.  One example is a clk which is accessed over I2c.  In
 * the complex case a clk ungate operation may require a fast and a slow part.
 * It is this reason that clk_prepare and clk_enable are not mutually
 * exclusive.  In fact clk_prepare must be called before clk_enable.
 * Returns 0 on success, -EERROR otherwise.
 */
int clk_prepare(struct clk *clk)
{
	if (!clk)
		return 0;

	return clk_core_prepare_lock(clk->core);
}
EXPORT_SYMBOL_GPL(clk_prepare);

static void clk_core_disable(struct clk_core *core)
{
	lockdep_assert_held(&enable_lock);

	if (!core)
		return;

	if (WARN_ON(core->enable_count == 0))
		return;

	if (WARN_ON(core->enable_count == 1 && core->flags & CLK_IS_CRITICAL))
		return;

	if (--core->enable_count > 0)
		return;

	trace_clk_disable_rcuidle(core);

	if (core->ops->disable)
		core->ops->disable(core->hw);

	trace_clk_disable_complete_rcuidle(core);

	clk_core_disable(core->parent);
}

static void clk_core_disable_lock(struct clk_core *core)
{
	unsigned long flags;

	flags = clk_enable_lock();
	clk_core_disable(core);
	clk_enable_unlock(flags);
}

/**
 * clk_disable - gate a clock
 * @clk: the clk being gated
 *
 * clk_disable must not sleep, which differentiates it from clk_unprepare.  In
 * a simple case, clk_disable can be used instead of clk_unprepare to gate a
 * clk if the operation is fast and will never sleep.  One example is a
 * SoC-internal clk which is controlled via simple register writes.  In the
 * complex case a clk gate operation may require a fast and a slow part.  It is
 * this reason that clk_unprepare and clk_disable are not mutually exclusive.
 * In fact clk_disable must be called before clk_unprepare.
 */
void clk_disable(struct clk *clk)
{
	if (IS_ERR_OR_NULL(clk))
		return;

	clk_core_disable_lock(clk->core);
}
EXPORT_SYMBOL_GPL(clk_disable);

static int clk_core_enable(struct clk_core *core)
{
	int ret = 0;

	lockdep_assert_held(&enable_lock);

	if (!core)
		return 0;

	if (WARN_ON(core->prepare_count == 0))
		return -ESHUTDOWN;

	if (core->enable_count == 0) {
		ret = clk_core_enable(core->parent);

		if (ret)
			return ret;

		trace_clk_enable_rcuidle(core);

		if (core->ops->enable)
			ret = core->ops->enable(core->hw);

		trace_clk_enable_complete_rcuidle(core);

		if (ret) {
			clk_core_disable(core->parent);
			return ret;
		}
	}

	core->enable_count++;
	return 0;
}

static int clk_core_enable_lock(struct clk_core *core)
{
	unsigned long flags;
	int ret;

	flags = clk_enable_lock();
	ret = clk_core_enable(core);
	clk_enable_unlock(flags);

	return ret;
}

/**
 * clk_enable - ungate a clock
 * @clk: the clk being ungated
 *
 * clk_enable must not sleep, which differentiates it from clk_prepare.  In a
 * simple case, clk_enable can be used instead of clk_prepare to ungate a clk
 * if the operation will never sleep.  One example is a SoC-internal clk which
 * is controlled via simple register writes.  In the complex case a clk ungate
 * operation may require a fast and a slow part.  It is this reason that
 * clk_enable and clk_prepare are not mutually exclusive.  In fact clk_prepare
 * must be called before clk_enable.  Returns 0 on success, -EERROR
 * otherwise.
 */
int clk_enable(struct clk *clk)
{
	if (!clk)
		return 0;

	return clk_core_enable_lock(clk->core);
}
EXPORT_SYMBOL_GPL(clk_enable);

static int clk_core_prepare_enable(struct clk_core *core)
{
	int ret;

	ret = clk_core_prepare_lock(core);
	if (ret)
		return ret;

	ret = clk_core_enable_lock(core);
	if (ret)
		clk_core_unprepare_lock(core);

	return ret;
}

static void clk_core_disable_unprepare(struct clk_core *core)
{
	clk_core_disable_lock(core);
	clk_core_unprepare_lock(core);
}

static void clk_unprepare_unused_subtree(struct clk_core *core)
{
	struct clk_core *child;

	lockdep_assert_held(&prepare_lock);

	hlist_for_each_entry(child, &core->children, child_node)
		clk_unprepare_unused_subtree(child);

	if (core->prepare_count)
		return;

	if (core->flags & CLK_IGNORE_UNUSED)
		return;

	if (clk_core_is_prepared(core)) {
		trace_clk_unprepare(core);
		if (core->ops->unprepare_unused)
			core->ops->unprepare_unused(core->hw);
		else if (core->ops->unprepare)
			core->ops->unprepare(core->hw);
		trace_clk_unprepare_complete(core);
	}
}

static void clk_disable_unused_subtree(struct clk_core *core)
{
	struct clk_core *child;
	unsigned long flags;

	lockdep_assert_held(&prepare_lock);

	hlist_for_each_entry(child, &core->children, child_node)
		clk_disable_unused_subtree(child);

	if (core->flags & CLK_OPS_PARENT_ENABLE)
		clk_core_prepare_enable(core->parent);

	flags = clk_enable_lock();

	if (core->enable_count)
		goto unlock_out;

	if (core->flags & CLK_IGNORE_UNUSED)
		goto unlock_out;

	/*
	 * some gate clocks have special needs during the disable-unused
	 * sequence.  call .disable_unused if available, otherwise fall
	 * back to .disable
	 */
	if (clk_core_is_enabled(core)) {
		trace_clk_disable(core);
		if (core->ops->disable_unused)
			core->ops->disable_unused(core->hw);
		else if (core->ops->disable)
			core->ops->disable(core->hw);
		trace_clk_disable_complete(core);
	}

unlock_out:
	clk_enable_unlock(flags);
	if (core->flags & CLK_OPS_PARENT_ENABLE)
		clk_core_disable_unprepare(core->parent);
}

static bool clk_ignore_unused;
static int __init clk_ignore_unused_setup(char *__unused)
{
	clk_ignore_unused = true;
	return 1;
}
__setup("clk_ignore_unused", clk_ignore_unused_setup);

static int clk_disable_unused(void)
{
	struct clk_core *core;

	if (clk_ignore_unused) {
		pr_warn("clk: Not disabling unused clocks\n");
		return 0;
	}

	clk_prepare_lock();

	hlist_for_each_entry(core, &clk_root_list, child_node)
		clk_disable_unused_subtree(core);

	hlist_for_each_entry(core, &clk_orphan_list, child_node)
		clk_disable_unused_subtree(core);

	hlist_for_each_entry(core, &clk_root_list, child_node)
		clk_unprepare_unused_subtree(core);

	hlist_for_each_entry(core, &clk_orphan_list, child_node)
		clk_unprepare_unused_subtree(core);

	clk_prepare_unlock();

	return 0;
}
late_initcall_sync(clk_disable_unused);

static int clk_core_round_rate_nolock(struct clk_core *core,
				      struct clk_rate_request *req)
{
	struct clk_core *parent;
	long rate;

	lockdep_assert_held(&prepare_lock);

	if (!core)
		return 0;

	parent = core->parent;
	if (parent) {
		req->best_parent_hw = parent->hw;
		req->best_parent_rate = parent->rate;
	} else {
		req->best_parent_hw = NULL;
		req->best_parent_rate = 0;
	}

	if (core->ops->determine_rate) {
		return core->ops->determine_rate(core->hw, req);
	} else if (core->ops->round_rate) {
		rate = core->ops->round_rate(core->hw, req->rate,
					     &req->best_parent_rate);
		if (rate < 0)
			return rate;

		req->rate = rate;
	} else if (core->flags & CLK_SET_RATE_PARENT) {
		return clk_core_round_rate_nolock(parent, req);
	} else {
		req->rate = core->rate;
	}

	return 0;
}

/**
 * __clk_determine_rate - get the closest rate actually supported by a clock
 * @hw: determine the rate of this clock
 * @req: target rate request
 *
 * Useful for clk_ops such as .set_rate and .determine_rate.
 */
int __clk_determine_rate(struct clk_hw *hw, struct clk_rate_request *req)
{
	if (!hw) {
		req->rate = 0;
		return 0;
	}

	return clk_core_round_rate_nolock(hw->core, req);
}
EXPORT_SYMBOL_GPL(__clk_determine_rate);

unsigned long clk_hw_round_rate(struct clk_hw *hw, unsigned long rate)
{
	int ret;
	struct clk_rate_request req;

	clk_core_get_boundaries(hw->core, &req.min_rate, &req.max_rate);
	req.rate = rate;

	ret = clk_core_round_rate_nolock(hw->core, &req);
	if (ret)
		return 0;

	return req.rate;
}
EXPORT_SYMBOL_GPL(clk_hw_round_rate);

/**
 * clk_round_rate - round the given rate for a clk
 * @clk: the clk for which we are rounding a rate
 * @rate: the rate which is to be rounded
 *
 * Takes in a rate as input and rounds it to a rate that the clk can actually
 * use which is then returned.  If clk doesn't support round_rate operation
 * then the parent rate is returned.
 */
long clk_round_rate(struct clk *clk, unsigned long rate)
{
	struct clk_rate_request req;
	int ret;

	if (!clk)
		return 0;

	clk_prepare_lock();

	clk_core_get_boundaries(clk->core, &req.min_rate, &req.max_rate);
	req.rate = rate;

	ret = clk_core_round_rate_nolock(clk->core, &req);
	clk_prepare_unlock();

	if (ret)
		return ret;

	return req.rate;
}
EXPORT_SYMBOL_GPL(clk_round_rate);

/**
 * __clk_notify - call clk notifier chain
 * @core: clk that is changing rate
 * @msg: clk notifier type (see include/linux/clk.h)
 * @old_rate: old clk rate
 * @new_rate: new clk rate
 *
 * Triggers a notifier call chain on the clk rate-change notification
 * for 'clk'.  Passes a pointer to the struct clk and the previous
 * and current rates to the notifier callback.  Intended to be called by
 * internal clock code only.  Returns NOTIFY_DONE from the last driver
 * called if all went well, or NOTIFY_STOP or NOTIFY_BAD immediately if
 * a driver returns that.
 */
static int __clk_notify(struct clk_core *core, unsigned long msg,
		unsigned long old_rate, unsigned long new_rate)
{
	struct clk_notifier *cn;
	struct clk_notifier_data cnd;
	int ret = NOTIFY_DONE;

	cnd.old_rate = old_rate;
	cnd.new_rate = new_rate;

	list_for_each_entry(cn, &clk_notifier_list, node) {
		if (cn->clk->core == core) {
			cnd.clk = cn->clk;
			ret = srcu_notifier_call_chain(&cn->notifier_head, msg,
					&cnd);
		}
	}

	return ret;
}

/**
 * __clk_recalc_accuracies
 * @core: first clk in the subtree
 *
 * Walks the subtree of clks starting with clk and recalculates accuracies as
 * it goes.  Note that if a clk does not implement the .recalc_accuracy
 * callback then it is assumed that the clock will take on the accuracy of its
 * parent.
 */
static void __clk_recalc_accuracies(struct clk_core *core)
{
	unsigned long parent_accuracy = 0;
	struct clk_core *child;

	lockdep_assert_held(&prepare_lock);

	if (core->parent)
		parent_accuracy = core->parent->accuracy;

	if (core->ops->recalc_accuracy)
		core->accuracy = core->ops->recalc_accuracy(core->hw,
							  parent_accuracy);
	else
		core->accuracy = parent_accuracy;

	hlist_for_each_entry(child, &core->children, child_node)
		__clk_recalc_accuracies(child);
}

static long clk_core_get_accuracy(struct clk_core *core)
{
	unsigned long accuracy;

	clk_prepare_lock();
	if (core && (core->flags & CLK_GET_ACCURACY_NOCACHE))
		__clk_recalc_accuracies(core);

	accuracy = __clk_get_accuracy(core);
	clk_prepare_unlock();

	return accuracy;
}

/**
 * clk_get_accuracy - return the accuracy of clk
 * @clk: the clk whose accuracy is being returned
 *
 * Simply returns the cached accuracy of the clk, unless
 * CLK_GET_ACCURACY_NOCACHE flag is set, which means a recalc_rate will be
 * issued.
 * If clk is NULL then returns 0.
 */
long clk_get_accuracy(struct clk *clk)
{
	if (!clk)
		return 0;

	return clk_core_get_accuracy(clk->core);
}
EXPORT_SYMBOL_GPL(clk_get_accuracy);

static unsigned long clk_recalc(struct clk_core *core,
				unsigned long parent_rate)
{
	if (core->ops->recalc_rate)
		return core->ops->recalc_rate(core->hw, parent_rate);
	return parent_rate;
}

/**
 * __clk_recalc_rates
 * @core: first clk in the subtree
 * @msg: notification type (see include/linux/clk.h)
 *
 * Walks the subtree of clks starting with clk and recalculates rates as it
 * goes.  Note that if a clk does not implement the .recalc_rate callback then
 * it is assumed that the clock will take on the rate of its parent.
 *
 * clk_recalc_rates also propagates the POST_RATE_CHANGE notification,
 * if necessary.
 */
static void __clk_recalc_rates(struct clk_core *core, unsigned long msg)
{
	unsigned long old_rate;
	unsigned long parent_rate = 0;
	struct clk_core *child;

	lockdep_assert_held(&prepare_lock);

	old_rate = core->rate;

	if (core->parent)
		parent_rate = core->parent->rate;

	core->rate = clk_recalc(core, parent_rate);

	/*
	 * ignore NOTIFY_STOP and NOTIFY_BAD return values for POST_RATE_CHANGE
	 * & ABORT_RATE_CHANGE notifiers
	 */
	if (core->notifier_count && msg)
		__clk_notify(core, msg, old_rate, core->rate);

	hlist_for_each_entry(child, &core->children, child_node)
		__clk_recalc_rates(child, msg);
}

static unsigned long clk_core_get_rate(struct clk_core *core)
{
	unsigned long rate;

	clk_prepare_lock();

	if (core && (core->flags & CLK_GET_RATE_NOCACHE))
		__clk_recalc_rates(core, 0);

	rate = clk_core_get_rate_nolock(core);
	clk_prepare_unlock();

	return rate;
}

/**
 * clk_get_rate - return the rate of clk
 * @clk: the clk whose rate is being returned
 *
 * Simply returns the cached rate of the clk, unless CLK_GET_RATE_NOCACHE flag
 * is set, which means a recalc_rate will be issued.
 * If clk is NULL then returns 0.
 */
unsigned long clk_get_rate(struct clk *clk)
{
	if (!clk)
		return 0;

	return clk_core_get_rate(clk->core);
}
EXPORT_SYMBOL_GPL(clk_get_rate);

static int clk_fetch_parent_index(struct clk_core *core,
				  struct clk_core *parent)
{
	int i;

	if (!parent)
		return -EINVAL;

	for (i = 0; i < core->num_parents; i++)
		if (clk_core_get_parent_by_index(core, i) == parent)
			return i;

	return -EINVAL;
}

/*
 * Update the orphan status of @core and all its children.
 */
static void clk_core_update_orphan_status(struct clk_core *core, bool is_orphan)
{
	struct clk_core *child;

	core->orphan = is_orphan;

	hlist_for_each_entry(child, &core->children, child_node)
		clk_core_update_orphan_status(child, is_orphan);
}

static void clk_reparent(struct clk_core *core, struct clk_core *new_parent)
{
	bool was_orphan = core->orphan;

	hlist_del(&core->child_node);

	if (new_parent) {
		bool becomes_orphan = new_parent->orphan;

		/* avoid duplicate POST_RATE_CHANGE notifications */
		if (new_parent->new_child == core)
			new_parent->new_child = NULL;

		hlist_add_head(&core->child_node, &new_parent->children);

		if (was_orphan != becomes_orphan)
			clk_core_update_orphan_status(core, becomes_orphan);
	} else {
		hlist_add_head(&core->child_node, &clk_orphan_list);
		if (!was_orphan)
			clk_core_update_orphan_status(core, true);
	}

	core->parent = new_parent;
}

static struct clk_core *__clk_set_parent_before(struct clk_core *core,
					   struct clk_core *parent)
{
	unsigned long flags;
	struct clk_core *old_parent = core->parent;

	/*
	 * 1. enable parents for CLK_OPS_PARENT_ENABLE clock
	 *
	 * 2. Migrate prepare state between parents and prevent race with
	 * clk_enable().
	 *
	 * If the clock is not prepared, then a race with
	 * clk_enable/disable() is impossible since we already have the
	 * prepare lock (future calls to clk_enable() need to be preceded by
	 * a clk_prepare()).
	 *
	 * If the clock is prepared, migrate the prepared state to the new
	 * parent and also protect against a race with clk_enable() by
	 * forcing the clock and the new parent on.  This ensures that all
	 * future calls to clk_enable() are practically NOPs with respect to
	 * hardware and software states.
	 *
	 * See also: Comment for clk_set_parent() below.
	 */

	/* enable old_parent & parent if CLK_OPS_PARENT_ENABLE is set */
	if (core->flags & CLK_OPS_PARENT_ENABLE) {
		clk_core_prepare_enable(old_parent);
		clk_core_prepare_enable(parent);
	}

	/* migrate prepare count if > 0 */
	if (core->prepare_count) {
		clk_core_prepare_enable(parent);
		clk_core_enable_lock(core);
	}

	/* update the clk tree topology */
	flags = clk_enable_lock();
	clk_reparent(core, parent);
	clk_enable_unlock(flags);

	return old_parent;
}

static void __clk_set_parent_after(struct clk_core *core,
				   struct clk_core *parent,
				   struct clk_core *old_parent)
{
	/*
	 * Finish the migration of prepare state and undo the changes done
	 * for preventing a race with clk_enable().
	 */
	if (core->prepare_count) {
		clk_core_disable_lock(core);
		clk_core_disable_unprepare(old_parent);
	}

	/* re-balance ref counting if CLK_OPS_PARENT_ENABLE is set */
	if (core->flags & CLK_OPS_PARENT_ENABLE) {
		clk_core_disable_unprepare(parent);
		clk_core_disable_unprepare(old_parent);
	}
}

static int __clk_set_parent(struct clk_core *core, struct clk_core *parent,
			    u8 p_index)
{
	unsigned long flags;
	int ret = 0;
	struct clk_core *old_parent;

	old_parent = __clk_set_parent_before(core, parent);

	trace_clk_set_parent(core, parent);

	/* change clock input source */
	if (parent && core->ops->set_parent)
		ret = core->ops->set_parent(core->hw, p_index);

	trace_clk_set_parent_complete(core, parent);

	if (ret) {
		flags = clk_enable_lock();
		clk_reparent(core, old_parent);
		clk_enable_unlock(flags);
		__clk_set_parent_after(core, old_parent, parent);

		return ret;
	}

	__clk_set_parent_after(core, parent, old_parent);

	return 0;
}

/**
 * __clk_speculate_rates
 * @core: first clk in the subtree
 * @parent_rate: the "future" rate of clk's parent
 *
 * Walks the subtree of clks starting with clk, speculating rates as it
 * goes and firing off PRE_RATE_CHANGE notifications as necessary.
 *
 * Unlike clk_recalc_rates, clk_speculate_rates exists only for sending
 * pre-rate change notifications and returns early if no clks in the
 * subtree have subscribed to the notifications.  Note that if a clk does not
 * implement the .recalc_rate callback then it is assumed that the clock will
 * take on the rate of its parent.
 */
static int __clk_speculate_rates(struct clk_core *core,
				 unsigned long parent_rate)
{
	struct clk_core *child;
	unsigned long new_rate;
	int ret = NOTIFY_DONE;

	lockdep_assert_held(&prepare_lock);

	new_rate = clk_recalc(core, parent_rate);

	/* abort rate change if a driver returns NOTIFY_BAD or NOTIFY_STOP */
	if (core->notifier_count)
		ret = __clk_notify(core, PRE_RATE_CHANGE, core->rate, new_rate);

	if (ret & NOTIFY_STOP_MASK) {
		pr_debug("%s: clk notifier callback for clock %s aborted with error %d\n",
				__func__, core->name, ret);
		goto out;
	}

	hlist_for_each_entry(child, &core->children, child_node) {
		ret = __clk_speculate_rates(child, new_rate);
		if (ret & NOTIFY_STOP_MASK)
			break;
	}

out:
	return ret;
}

static void clk_calc_subtree(struct clk_core *core, unsigned long new_rate,
			     struct clk_core *new_parent, u8 p_index)
{
	struct clk_core *child;

	core->new_rate = new_rate;
	core->new_parent = new_parent;
	core->new_parent_index = p_index;
	/* include clk in new parent's PRE_RATE_CHANGE notifications */
	core->new_child = NULL;
	if (new_parent && new_parent != core->parent)
		new_parent->new_child = core;

	hlist_for_each_entry(child, &core->children, child_node) {
		child->new_rate = clk_recalc(child, new_rate);
		clk_calc_subtree(child, child->new_rate, NULL, 0);
	}
}

/*
 * calculate the new rates returning the topmost clock that has to be
 * changed.
 */
static struct clk_core *clk_calc_new_rates(struct clk_core *core,
					   unsigned long rate)
{
	struct clk_core *top = core;
	struct clk_core *old_parent, *parent;
	unsigned long best_parent_rate = 0;
	unsigned long new_rate;
	unsigned long min_rate;
	unsigned long max_rate;
	int p_index = 0;
	long ret;

	/* sanity */
	if (IS_ERR_OR_NULL(core))
		return NULL;

	/* save parent rate, if it exists */
	parent = old_parent = core->parent;
	if (parent)
		best_parent_rate = parent->rate;

	clk_core_get_boundaries(core, &min_rate, &max_rate);

	/* find the closest rate and parent clk/rate */
	if (core->ops->determine_rate) {
		struct clk_rate_request req;

		req.rate = rate;
		req.min_rate = min_rate;
		req.max_rate = max_rate;
		if (parent) {
			req.best_parent_hw = parent->hw;
			req.best_parent_rate = parent->rate;
		} else {
			req.best_parent_hw = NULL;
			req.best_parent_rate = 0;
		}

		ret = core->ops->determine_rate(core->hw, &req);
		if (ret < 0)
			return NULL;

		best_parent_rate = req.best_parent_rate;
		new_rate = req.rate;
		parent = req.best_parent_hw ? req.best_parent_hw->core : NULL;
	} else if (core->ops->round_rate) {
		ret = core->ops->round_rate(core->hw, rate,
					    &best_parent_rate);
		if (ret < 0)
			return NULL;

		new_rate = ret;
		if (new_rate < min_rate || new_rate > max_rate)
			return NULL;
	} else if (!parent || !(core->flags & CLK_SET_RATE_PARENT)) {
		/* pass-through clock without adjustable parent */
		core->new_rate = core->rate;
		return NULL;
	} else {
		/* pass-through clock with adjustable parent */
		top = clk_calc_new_rates(parent, rate);
		new_rate = parent->new_rate;
		goto out;
	}

	/* some clocks must be gated to change parent */
	if (parent != old_parent &&
	    (core->flags & CLK_SET_PARENT_GATE) && core->prepare_count) {
		pr_debug("%s: %s not gated but wants to reparent\n",
			 __func__, core->name);
		return NULL;
	}

	/* try finding the new parent index */
	if (parent && core->num_parents > 1) {
		p_index = clk_fetch_parent_index(core, parent);
		if (p_index < 0) {
			pr_debug("%s: clk %s can not be parent of clk %s\n",
				 __func__, parent->name, core->name);
			return NULL;
		}
	}

	if ((core->flags & CLK_SET_RATE_PARENT) && parent &&
	    best_parent_rate != parent->rate)
		top = clk_calc_new_rates(parent, best_parent_rate);

out:
	clk_calc_subtree(core, new_rate, parent, p_index);

	return top;
}

/*
 * Notify about rate changes in a subtree. Always walk down the whole tree
 * so that in case of an error we can walk down the whole tree again and
 * abort the change.
 */
static struct clk_core *clk_propagate_rate_change(struct clk_core *core,
						  unsigned long event)
{
	struct clk_core *child, *tmp_clk, *fail_clk = NULL;
	int ret = NOTIFY_DONE;

	if (core->rate == core->new_rate)
		return NULL;

	if (core->notifier_count) {
		ret = __clk_notify(core, event, core->rate, core->new_rate);
		if (ret & NOTIFY_STOP_MASK)
			fail_clk = core;
	}

	hlist_for_each_entry(child, &core->children, child_node) {
		/* Skip children who will be reparented to another clock */
		if (child->new_parent && child->new_parent != core)
			continue;
		tmp_clk = clk_propagate_rate_change(child, event);
		if (tmp_clk)
			fail_clk = tmp_clk;
	}

	/* handle the new child who might not be in core->children yet */
	if (core->new_child) {
		tmp_clk = clk_propagate_rate_change(core->new_child, event);
		if (tmp_clk)
			fail_clk = tmp_clk;
	}

	return fail_clk;
}

/*
 * walk down a subtree and set the new rates notifying the rate
 * change on the way
 */
static void clk_change_rate(struct clk_core *core)
{
	struct clk_core *child;
	struct hlist_node *tmp;
	unsigned long old_rate;
	unsigned long best_parent_rate = 0;
	bool skip_set_rate = false;
	struct clk_core *old_parent;
	struct clk_core *parent = NULL;

	old_rate = core->rate;

	if (core->new_parent) {
		parent = core->new_parent;
		best_parent_rate = core->new_parent->rate;
	} else if (core->parent) {
		parent = core->parent;
		best_parent_rate = core->parent->rate;
	}

	if (core->flags & CLK_SET_RATE_UNGATE) {
		unsigned long flags;

		clk_core_prepare(core);
		flags = clk_enable_lock();
		clk_core_enable(core);
		clk_enable_unlock(flags);
	}

	if (core->new_parent && core->new_parent != core->parent) {
		old_parent = __clk_set_parent_before(core, core->new_parent);
		trace_clk_set_parent(core, core->new_parent);

		if (core->ops->set_rate_and_parent) {
			skip_set_rate = true;
			core->ops->set_rate_and_parent(core->hw, core->new_rate,
					best_parent_rate,
					core->new_parent_index);
		} else if (core->ops->set_parent) {
			core->ops->set_parent(core->hw, core->new_parent_index);
		}

		trace_clk_set_parent_complete(core, core->new_parent);
		__clk_set_parent_after(core, core->new_parent, old_parent);
	}

	if (core->flags & CLK_OPS_PARENT_ENABLE)
		clk_core_prepare_enable(parent);

	trace_clk_set_rate(core, core->new_rate);

	if (!skip_set_rate && core->ops->set_rate)
		core->ops->set_rate(core->hw, core->new_rate, best_parent_rate);

	trace_clk_set_rate_complete(core, core->new_rate);

	core->rate = clk_recalc(core, best_parent_rate);

	if (core->flags & CLK_SET_RATE_UNGATE) {
		unsigned long flags;

		flags = clk_enable_lock();
		clk_core_disable(core);
		clk_enable_unlock(flags);
		clk_core_unprepare(core);
	}

	if (core->flags & CLK_OPS_PARENT_ENABLE)
		clk_core_disable_unprepare(parent);

	if (core->notifier_count && old_rate != core->rate)
		__clk_notify(core, POST_RATE_CHANGE, old_rate, core->rate);

	if (core->flags & CLK_RECALC_NEW_RATES)
		(void)clk_calc_new_rates(core, core->new_rate);

	/*
	 * Use safe iteration, as change_rate can actually swap parents
	 * for certain clock types.
	 */
	hlist_for_each_entry_safe(child, tmp, &core->children, child_node) {
		/* Skip children who will be reparented to another clock */
		if (child->new_parent && child->new_parent != core)
			continue;
		clk_change_rate(child);
	}

	/* handle the new child who might not be in core->children yet */
	if (core->new_child)
		clk_change_rate(core->new_child);
}

static int clk_core_set_rate_nolock(struct clk_core *core,
				    unsigned long req_rate)
{
	struct clk_core *top, *fail_clk;
	unsigned long rate = req_rate;

	if (!core)
		return 0;

	/* bail early if nothing to do */
	if (rate == clk_core_get_rate_nolock(core))
		return 0;

	if ((core->flags & CLK_SET_RATE_GATE) && core->prepare_count)
		return -EBUSY;

	/* calculate new rates and get the topmost changed clock */
	top = clk_calc_new_rates(core, rate);
	if (!top)
		return -EINVAL;

	/* notify that we are about to change rates */
	fail_clk = clk_propagate_rate_change(top, PRE_RATE_CHANGE);
	if (fail_clk) {
		pr_debug("%s: failed to set %s rate\n", __func__,
				fail_clk->name);
		clk_propagate_rate_change(top, ABORT_RATE_CHANGE);
		return -EBUSY;
	}

	/* change the rates */
	clk_change_rate(top);

	core->req_rate = req_rate;

	return 0;
}

/**
 * clk_set_rate - specify a new rate for clk
 * @clk: the clk whose rate is being changed
 * @rate: the new rate for clk
 *
 * In the simplest case clk_set_rate will only adjust the rate of clk.
 *
 * Setting the CLK_SET_RATE_PARENT flag allows the rate change operation to
 * propagate up to clk's parent; whether or not this happens depends on the
 * outcome of clk's .round_rate implementation.  If *parent_rate is unchanged
 * after calling .round_rate then upstream parent propagation is ignored.  If
 * *parent_rate comes back with a new rate for clk's parent then we propagate
 * up to clk's parent and set its rate.  Upward propagation will continue
 * until either a clk does not support the CLK_SET_RATE_PARENT flag or
 * .round_rate stops requesting changes to clk's parent_rate.
 *
 * Rate changes are accomplished via tree traversal that also recalculates the
 * rates for the clocks and fires off POST_RATE_CHANGE notifiers.
 *
 * Returns 0 on success, -EERROR otherwise.
 */
int clk_set_rate(struct clk *clk, unsigned long rate)
{
	int ret;

	if (!clk)
		return 0;

	/* prevent racing with updates to the clock topology */
	clk_prepare_lock();

	ret = clk_core_set_rate_nolock(clk->core, rate);

	clk_prepare_unlock();

	return ret;
}
EXPORT_SYMBOL_GPL(clk_set_rate);

/**
 * clk_set_rate_range - set a rate range for a clock source
 * @clk: clock source
 * @min: desired minimum clock rate in Hz, inclusive
 * @max: desired maximum clock rate in Hz, inclusive
 *
 * Returns success (0) or negative errno.
 */
int clk_set_rate_range(struct clk *clk, unsigned long min, unsigned long max)
{
	int ret = 0;

	if (!clk)
		return 0;

	if (min > max) {
		pr_err("%s: clk %s dev %s con %s: invalid range [%lu, %lu]\n",
		       __func__, clk->core->name, clk->dev_id, clk->con_id,
		       min, max);
		return -EINVAL;
	}

	clk_prepare_lock();

	if (min != clk->min_rate || max != clk->max_rate) {
		clk->min_rate = min;
		clk->max_rate = max;
		ret = clk_core_set_rate_nolock(clk->core, clk->core->req_rate);
	}

	clk_prepare_unlock();

	return ret;
}
EXPORT_SYMBOL_GPL(clk_set_rate_range);

/**
 * clk_set_min_rate - set a minimum clock rate for a clock source
 * @clk: clock source
 * @rate: desired minimum clock rate in Hz, inclusive
 *
 * Returns success (0) or negative errno.
 */
int clk_set_min_rate(struct clk *clk, unsigned long rate)
{
	if (!clk)
		return 0;

	return clk_set_rate_range(clk, rate, clk->max_rate);
}
EXPORT_SYMBOL_GPL(clk_set_min_rate);

/**
 * clk_set_max_rate - set a maximum clock rate for a clock source
 * @clk: clock source
 * @rate: desired maximum clock rate in Hz, inclusive
 *
 * Returns success (0) or negative errno.
 */
int clk_set_max_rate(struct clk *clk, unsigned long rate)
{
	if (!clk)
		return 0;

	return clk_set_rate_range(clk, clk->min_rate, rate);
}
EXPORT_SYMBOL_GPL(clk_set_max_rate);

/**
 * clk_get_parent - return the parent of a clk
 * @clk: the clk whose parent gets returned
 *
 * Simply returns clk->parent.  Returns NULL if clk is NULL.
 */
struct clk *clk_get_parent(struct clk *clk)
{
	struct clk *parent;

	if (!clk)
		return NULL;

	clk_prepare_lock();
	/* TODO: Create a per-user clk and change callers to call clk_put */
	parent = !clk->core->parent ? NULL : clk->core->parent->hw->clk;
	clk_prepare_unlock();

	return parent;
}
EXPORT_SYMBOL_GPL(clk_get_parent);

static struct clk_core *__clk_init_parent(struct clk_core *core)
{
	u8 index = 0;

	if (core->num_parents > 1 && core->ops->get_parent)
		index = core->ops->get_parent(core->hw);

	return clk_core_get_parent_by_index(core, index);
}

static void clk_core_reparent(struct clk_core *core,
				  struct clk_core *new_parent)
{
	clk_reparent(core, new_parent);
	__clk_recalc_accuracies(core);
	__clk_recalc_rates(core, POST_RATE_CHANGE);
}

void clk_hw_reparent(struct clk_hw *hw, struct clk_hw *new_parent)
{
	if (!hw)
		return;

	clk_core_reparent(hw->core, !new_parent ? NULL : new_parent->core);
}

/**
 * clk_has_parent - check if a clock is a possible parent for another
 * @clk: clock source
 * @parent: parent clock source
 *
 * This function can be used in drivers that need to check that a clock can be
 * the parent of another without actually changing the parent.
 *
 * Returns true if @parent is a possible parent for @clk, false otherwise.
 */
bool clk_has_parent(struct clk *clk, struct clk *parent)
{
	struct clk_core *core, *parent_core;
	unsigned int i;

	/* NULL clocks should be nops, so return success if either is NULL. */
	if (!clk || !parent)
		return true;

	core = clk->core;
	parent_core = parent->core;

	/* Optimize for the case where the parent is already the parent. */
	if (core->parent == parent_core)
		return true;

	for (i = 0; i < core->num_parents; i++)
		if (strcmp(core->parent_names[i], parent_core->name) == 0)
			return true;

	return false;
}
EXPORT_SYMBOL_GPL(clk_has_parent);

static int clk_core_set_parent(struct clk_core *core, struct clk_core *parent)
{
	int ret = 0;
	int p_index = 0;
	unsigned long p_rate = 0;

	if (!core)
		return 0;

	/* prevent racing with updates to the clock topology */
	clk_prepare_lock();

	if ((core->parent == parent) &&
		!(core->flags & CLK_SET_PARENT_NOCACHE))
		goto out;

	/* verify ops for for multi-parent clks */
	if ((core->num_parents > 1) && (!core->ops->set_parent)) {
		ret = -ENOSYS;
		goto out;
	}

	/* check that we are allowed to re-parent if the clock is in use */
	if ((core->flags & CLK_SET_PARENT_GATE) && core->prepare_count) {
		ret = -EBUSY;
		goto out;
	}

	/* try finding the new parent index */
	if (parent) {
		p_index = clk_fetch_parent_index(core, parent);
		if (p_index < 0) {
			pr_debug("%s: clk %s can not be parent of clk %s\n",
					__func__, parent->name, core->name);
			ret = p_index;
			goto out;
		}
		p_rate = parent->rate;
	}

	/* propagate PRE_RATE_CHANGE notifications */
	ret = __clk_speculate_rates(core, p_rate);

	/* abort if a driver objects */
	if (ret & NOTIFY_STOP_MASK)
		goto out;

	/* do the re-parent */
	ret = __clk_set_parent(core, parent, p_index);

	/* propagate rate an accuracy recalculation accordingly */
	if (ret) {
		__clk_recalc_rates(core, ABORT_RATE_CHANGE);
	} else {
		__clk_recalc_rates(core, POST_RATE_CHANGE);
		__clk_recalc_accuracies(core);
	}

out:
	clk_prepare_unlock();

	return ret;
}

/**
 * clk_set_parent - switch the parent of a mux clk
 * @clk: the mux clk whose input we are switching
 * @parent: the new input to clk
 *
 * Re-parent clk to use parent as its new input source.  If clk is in
 * prepared state, the clk will get enabled for the duration of this call. If
 * that's not acceptable for a specific clk (Eg: the consumer can't handle
 * that, the reparenting is glitchy in hardware, etc), use the
 * CLK_SET_PARENT_GATE flag to allow reparenting only when clk is unprepared.
 *
 * After successfully changing clk's parent clk_set_parent will update the
 * clk topology, sysfs topology and propagate rate recalculation via
 * __clk_recalc_rates.
 *
 * Returns 0 on success, -EERROR otherwise.
 */
int clk_set_parent(struct clk *clk, struct clk *parent)
{
	if (!clk)
		return 0;

	return clk_core_set_parent(clk->core, parent ? parent->core : NULL);
}
EXPORT_SYMBOL_GPL(clk_set_parent);

/**
 * clk_set_phase - adjust the phase shift of a clock signal
 * @clk: clock signal source
 * @degrees: number of degrees the signal is shifted
 *
 * Shifts the phase of a clock signal by the specified
 * degrees. Returns 0 on success, -EERROR otherwise.
 *
 * This function makes no distinction about the input or reference
 * signal that we adjust the clock signal phase against. For example
 * phase locked-loop clock signal generators we may shift phase with
 * respect to feedback clock signal input, but for other cases the
 * clock phase may be shifted with respect to some other, unspecified
 * signal.
 *
 * Additionally the concept of phase shift does not propagate through
 * the clock tree hierarchy, which sets it apart from clock rates and
 * clock accuracy. A parent clock phase attribute does not have an
 * impact on the phase attribute of a child clock.
 */
int clk_set_phase(struct clk *clk, int degrees)
{
	int ret = -EINVAL;

	if (!clk)
		return 0;

	/* sanity check degrees */
	degrees %= 360;
	if (degrees < 0)
		degrees += 360;

	clk_prepare_lock();

	trace_clk_set_phase(clk->core, degrees);

	if (clk->core->ops->set_phase)
		ret = clk->core->ops->set_phase(clk->core->hw, degrees);

	trace_clk_set_phase_complete(clk->core, degrees);

	if (!ret)
		clk->core->phase = degrees;

	clk_prepare_unlock();

	return ret;
}
EXPORT_SYMBOL_GPL(clk_set_phase);

static int clk_core_get_phase(struct clk_core *core)
{
	int ret;

	clk_prepare_lock();
	/* Always try to update cached phase if possible */
	if (core->ops->get_phase)
		core->phase = core->ops->get_phase(core->hw);
	ret = core->phase;
	clk_prepare_unlock();

	return ret;
}

/**
 * clk_get_phase - return the phase shift of a clock signal
 * @clk: clock signal source
 *
 * Returns the phase shift of a clock node in degrees, otherwise returns
 * -EERROR.
 */
int clk_get_phase(struct clk *clk)
{
	if (!clk)
		return 0;

	return clk_core_get_phase(clk->core);
}
EXPORT_SYMBOL_GPL(clk_get_phase);

/**
 * clk_is_match - check if two clk's point to the same hardware clock
 * @p: clk compared against q
 * @q: clk compared against p
 *
 * Returns true if the two struct clk pointers both point to the same hardware
 * clock node. Put differently, returns true if struct clk *p and struct clk *q
 * share the same struct clk_core object.
 *
 * Returns false otherwise. Note that two NULL clks are treated as matching.
 */
bool clk_is_match(const struct clk *p, const struct clk *q)
{
	/* trivial case: identical struct clk's or both NULL */
	if (p == q)
		return true;

	/* true if clk->core pointers match. Avoid dereferencing garbage */
	if (!IS_ERR_OR_NULL(p) && !IS_ERR_OR_NULL(q))
		if (p->core == q->core)
			return true;

	return false;
}
EXPORT_SYMBOL_GPL(clk_is_match);

/***        debugfs support        ***/

#ifdef CONFIG_DEBUG_FS
#include <linux/debugfs.h>

static struct dentry *rootdir;
static int inited = 0;
static DEFINE_MUTEX(clk_debug_lock);
static HLIST_HEAD(clk_debug_list);

static struct hlist_head *all_lists[] = {
	&clk_root_list,
	&clk_orphan_list,
	NULL,
};

static struct hlist_head *orphan_list[] = {
	&clk_orphan_list,
	NULL,
};

static void clk_summary_show_one(struct seq_file *s, struct clk_core *c,
				 int level)
{
	if (!c)
		return;

	seq_printf(s, "%*s%-*s %11d %12d %11lu %10lu %-3d\n",
		   level * 3 + 1, "",
		   30 - level * 3, c->name,
		   c->enable_count, c->prepare_count, clk_core_get_rate(c),
		   clk_core_get_accuracy(c), clk_core_get_phase(c));
}

static void clk_summary_show_subtree(struct seq_file *s, struct clk_core *c,
				     int level)
{
	struct clk_core *child;

	if (!c)
		return;

	clk_summary_show_one(s, c, level);

	hlist_for_each_entry(child, &c->children, child_node)
		clk_summary_show_subtree(s, child, level + 1);
}

static int clk_summary_show(struct seq_file *s, void *data)
{
	struct clk_core *c;
	struct hlist_head **lists = (struct hlist_head **)s->private;

	seq_puts(s, "   clock                         enable_cnt  prepare_cnt        rate   accuracy   phase\n");
	seq_puts(s, "----------------------------------------------------------------------------------------\n");

	clk_prepare_lock();

	for (; *lists; lists++)
		hlist_for_each_entry(c, *lists, child_node)
			clk_summary_show_subtree(s, c, 0);

	clk_prepare_unlock();

	return 0;
}


static int clk_summary_open(struct inode *inode, struct file *file)
{
	return single_open(file, clk_summary_show, inode->i_private);
}

static const struct file_operations clk_summary_fops = {
	.open		= clk_summary_open,
	.read		= seq_read,
	.llseek		= seq_lseek,
	.release	= single_release,
};

static void clk_dump_one(struct seq_file *s, struct clk_core *c, int level)
{
	if (!c)
		return;

	/* This should be JSON format, i.e. elements separated with a comma */
	seq_printf(s, "\"%s\": { ", c->name);
	seq_printf(s, "\"enable_count\": %d,", c->enable_count);
	seq_printf(s, "\"prepare_count\": %d,", c->prepare_count);
	seq_printf(s, "\"rate\": %lu,", clk_core_get_rate(c));
	seq_printf(s, "\"accuracy\": %lu,", clk_core_get_accuracy(c));
	seq_printf(s, "\"phase\": %d", clk_core_get_phase(c));
}

static void clk_dump_subtree(struct seq_file *s, struct clk_core *c, int level)
{
	struct clk_core *child;

	if (!c)
		return;

	clk_dump_one(s, c, level);

	hlist_for_each_entry(child, &c->children, child_node) {
		seq_printf(s, ",");
		clk_dump_subtree(s, child, level + 1);
	}

	seq_printf(s, "}");
}

static int clk_dump(struct seq_file *s, void *data)
{
	struct clk_core *c;
	bool first_node = true;
	struct hlist_head **lists = (struct hlist_head **)s->private;

	seq_printf(s, "{");

	clk_prepare_lock();

	for (; *lists; lists++) {
		hlist_for_each_entry(c, *lists, child_node) {
			if (!first_node)
				seq_puts(s, ",");
			first_node = false;
			clk_dump_subtree(s, c, 0);
		}
	}

	clk_prepare_unlock();

	seq_puts(s, "}\n");
	return 0;
}


static int clk_dump_open(struct inode *inode, struct file *file)
{
	return single_open(file, clk_dump, inode->i_private);
}

static const struct file_operations clk_dump_fops = {
	.open		= clk_dump_open,
	.read		= seq_read,
	.llseek		= seq_lseek,
	.release	= single_release,
};

static int clk_debug_create_one(struct clk_core *core, struct dentry *pdentry)
{
	struct dentry *d;
	int ret = -ENOMEM;

	if (!core || !pdentry) {
		ret = -EINVAL;
		goto out;
	}

	d = debugfs_create_dir(core->name, pdentry);
	if (!d)
		goto out;

	core->dentry = d;

	d = debugfs_create_u32("clk_rate", S_IRUGO, core->dentry,
			(u32 *)&core->rate);
	if (!d)
		goto err_out;

	d = debugfs_create_u32("clk_accuracy", S_IRUGO, core->dentry,
			(u32 *)&core->accuracy);
	if (!d)
		goto err_out;

	d = debugfs_create_u32("clk_phase", S_IRUGO, core->dentry,
			(u32 *)&core->phase);
	if (!d)
		goto err_out;

	d = debugfs_create_x32("clk_flags", S_IRUGO, core->dentry,
			(u32 *)&core->flags);
	if (!d)
		goto err_out;

	d = debugfs_create_u32("clk_prepare_count", S_IRUGO, core->dentry,
			(u32 *)&core->prepare_count);
	if (!d)
		goto err_out;

	d = debugfs_create_u32("clk_enable_count", S_IRUGO, core->dentry,
			(u32 *)&core->enable_count);
	if (!d)
		goto err_out;

	d = debugfs_create_u32("clk_notifier_count", S_IRUGO, core->dentry,
			(u32 *)&core->notifier_count);
	if (!d)
		goto err_out;

	if (core->ops->debug_init) {
		ret = core->ops->debug_init(core->hw, core->dentry);
		if (ret)
			goto err_out;
	}

	ret = 0;
	goto out;

err_out:
	debugfs_remove_recursive(core->dentry);
	core->dentry = NULL;
out:
	return ret;
}

/**
 * clk_debug_register - add a clk node to the debugfs clk directory
 * @core: the clk being added to the debugfs clk directory
 *
 * Dynamically adds a clk to the debugfs clk directory if debugfs has been
 * initialized.  Otherwise it bails out early since the debugfs clk directory
 * will be created lazily by clk_debug_init as part of a late_initcall.
 */
static int clk_debug_register(struct clk_core *core)
{
	int ret = 0;

	mutex_lock(&clk_debug_lock);
	hlist_add_head(&core->debug_node, &clk_debug_list);

	if (!inited)
		goto unlock;

	ret = clk_debug_create_one(core, rootdir);
unlock:
	mutex_unlock(&clk_debug_lock);

	return ret;
}

 /**
 * clk_debug_unregister - remove a clk node from the debugfs clk directory
 * @core: the clk being removed from the debugfs clk directory
 *
 * Dynamically removes a clk and all its child nodes from the
 * debugfs clk directory if clk->dentry points to debugfs created by
 * clk_debug_register in __clk_core_init.
 */
static void clk_debug_unregister(struct clk_core *core)
{
	mutex_lock(&clk_debug_lock);
	hlist_del_init(&core->debug_node);
	debugfs_remove_recursive(core->dentry);
	core->dentry = NULL;
	mutex_unlock(&clk_debug_lock);
}

struct dentry *clk_debugfs_add_file(struct clk_hw *hw, char *name, umode_t mode,
				void *data, const struct file_operations *fops)
{
	struct dentry *d = NULL;

	if (hw->core->dentry)
		d = debugfs_create_file(name, mode, hw->core->dentry, data,
					fops);

	return d;
}
EXPORT_SYMBOL_GPL(clk_debugfs_add_file);

/**
 * clk_debug_init - lazily populate the debugfs clk directory
 *
 * clks are often initialized very early during boot before memory can be
 * dynamically allocated and well before debugfs is setup. This function
 * populates the debugfs clk directory once at boot-time when we know that
 * debugfs is setup. It should only be called once at boot-time, all other clks
 * added dynamically will be done so with clk_debug_register.
 */
static int __init clk_debug_init(void)
{
	struct clk_core *core;
	struct dentry *d;

	rootdir = debugfs_create_dir("clk", NULL);

	if (!rootdir)
		return -ENOMEM;

	d = debugfs_create_file("clk_summary", S_IRUGO, rootdir, &all_lists,
				&clk_summary_fops);
	if (!d)
		return -ENOMEM;

	d = debugfs_create_file("clk_dump", S_IRUGO, rootdir, &all_lists,
				&clk_dump_fops);
	if (!d)
		return -ENOMEM;

	d = debugfs_create_file("clk_orphan_summary", S_IRUGO, rootdir,
				&orphan_list, &clk_summary_fops);
	if (!d)
		return -ENOMEM;

	d = debugfs_create_file("clk_orphan_dump", S_IRUGO, rootdir,
				&orphan_list, &clk_dump_fops);
	if (!d)
		return -ENOMEM;

	mutex_lock(&clk_debug_lock);
	hlist_for_each_entry(core, &clk_debug_list, debug_node)
		clk_debug_create_one(core, rootdir);

	inited = 1;
	mutex_unlock(&clk_debug_lock);

	return 0;
}
late_initcall(clk_debug_init);
#else
static inline int clk_debug_register(struct clk_core *core) { return 0; }
static inline void clk_debug_reparent(struct clk_core *core,
				      struct clk_core *new_parent)
{
}
static inline void clk_debug_unregister(struct clk_core *core)
{
}
#endif

/**
 * __clk_core_init - initialize the data structures in a struct clk_core
 * @core:	clk_core being initialized
 *
 * Initializes the lists in struct clk_core, queries the hardware for the
 * parent and rate and sets them both.
 */
static int __clk_core_init(struct clk_core *core)
{
	int i, ret = 0;
	struct clk_core *orphan;
	struct hlist_node *tmp2;
	unsigned long rate;

	if (!core)
		return -EINVAL;

	clk_prepare_lock();

	/* check to see if a clock with this name is already registered */
	if (clk_core_lookup(core->name)) {
		pr_debug("%s: clk %s already initialized\n",
				__func__, core->name);
		ret = -EEXIST;
		goto out;
	}

	/* check that clk_ops are sane.  See Documentation/clk.txt */
	if (core->ops->set_rate &&
	    !((core->ops->round_rate || core->ops->determine_rate) &&
	      core->ops->recalc_rate)) {
		pr_err("%s: %s must implement .round_rate or .determine_rate in addition to .recalc_rate\n",
		       __func__, core->name);
		ret = -EINVAL;
		goto out;
	}

	if (core->ops->set_parent && !core->ops->get_parent) {
		pr_err("%s: %s must implement .get_parent & .set_parent\n",
		       __func__, core->name);
		ret = -EINVAL;
		goto out;
	}

	if (core->num_parents > 1 && !core->ops->get_parent) {
		pr_err("%s: %s must implement .get_parent as it has multi parents\n",
		       __func__, core->name);
		ret = -EINVAL;
		goto out;
	}

	if (core->ops->set_rate_and_parent &&
			!(core->ops->set_parent && core->ops->set_rate)) {
		pr_err("%s: %s must implement .set_parent & .set_rate\n",
				__func__, core->name);
		ret = -EINVAL;
		goto out;
	}

	/* throw a WARN if any entries in parent_names are NULL */
	for (i = 0; i < core->num_parents; i++)
		WARN(!core->parent_names[i],
				"%s: invalid NULL in %s's .parent_names\n",
				__func__, core->name);

	core->parent = __clk_init_parent(core);

	/*
	 * Populate core->parent if parent has already been clk_core_init'd. If
	 * parent has not yet been clk_core_init'd then place clk in the orphan
	 * list.  If clk doesn't have any parents then place it in the root
	 * clk list.
	 *
	 * Every time a new clk is clk_init'd then we walk the list of orphan
	 * clocks and re-parent any that are children of the clock currently
	 * being clk_init'd.
	 */
	if (core->parent) {
		hlist_add_head(&core->child_node,
				&core->parent->children);
		core->orphan = core->parent->orphan;
	} else if (!core->num_parents) {
		hlist_add_head(&core->child_node, &clk_root_list);
		core->orphan = false;
	} else {
		hlist_add_head(&core->child_node, &clk_orphan_list);
		core->orphan = true;
	}

	/*
	 * Set clk's accuracy.  The preferred method is to use
	 * .recalc_accuracy. For simple clocks and lazy developers the default
	 * fallback is to use the parent's accuracy.  If a clock doesn't have a
	 * parent (or is orphaned) then accuracy is set to zero (perfect
	 * clock).
	 */
	if (core->ops->recalc_accuracy)
		core->accuracy = core->ops->recalc_accuracy(core->hw,
					__clk_get_accuracy(core->parent));
	else if (core->parent)
		core->accuracy = core->parent->accuracy;
	else
		core->accuracy = 0;

	/*
	 * Set clk's phase.
	 * Since a phase is by definition relative to its parent, just
	 * query the current clock phase, or just assume it's in phase.
	 */
	if (core->ops->get_phase)
		core->phase = core->ops->get_phase(core->hw);
	else
		core->phase = 0;

	/*
	 * Set clk's rate.  The preferred method is to use .recalc_rate.  For
	 * simple clocks and lazy developers the default fallback is to use the
	 * parent's rate.  If a clock doesn't have a parent (or is orphaned)
	 * then rate is set to zero.
	 */
	if (core->ops->recalc_rate)
		rate = core->ops->recalc_rate(core->hw,
				clk_core_get_rate_nolock(core->parent));
	else if (core->parent)
		rate = core->parent->rate;
	else
		rate = 0;
	core->rate = core->req_rate = rate;

	/*
<<<<<<< HEAD
=======
	 * Enable CLK_IS_CRITICAL clocks so newly added critical clocks
	 * don't get accidentally disabled when walking the orphan tree and
	 * reparenting clocks
	 */
	if (core->flags & CLK_IS_CRITICAL) {
		unsigned long flags;

		clk_core_prepare(core);

		flags = clk_enable_lock();
		clk_core_enable(core);
		clk_enable_unlock(flags);
	}

	/*
	 * walk the list of orphan clocks and reparent any that newly finds a
	 * parent.
	 */
	hlist_for_each_entry_safe(orphan, tmp2, &clk_orphan_list, child_node) {
		struct clk_core *parent = __clk_init_parent(orphan);

		/*
		 * We need to use __clk_set_parent_before() and _after() to
		 * to properly migrate any prepare/enable count of the orphan
		 * clock. This is important for CLK_IS_CRITICAL clocks, which
		 * are enabled during init but might not have a parent yet.
		 */
		if (parent) {
			/* update the clk tree topology */
			__clk_set_parent_before(orphan, parent);
			__clk_set_parent_after(orphan, parent, NULL);
			__clk_recalc_accuracies(orphan);
			__clk_recalc_rates(orphan, 0);
		}
	}

	/*
>>>>>>> 3762b3e2
	 * optional platform-specific magic
	 *
	 * The .init callback is not used by any of the basic clock types, but
	 * exists for weird hardware that must perform initialization magic.
	 * Please consider other ways of solving initialization problems before
	 * using this callback, as its use is discouraged.
	 */
	if (core->ops->init)
		core->ops->init(core->hw);

	kref_init(&core->ref);

	/*
	 * walk the list of orphan clocks and reparent any that newly finds a
	 * parent.
	 */
	hlist_for_each_entry_safe(orphan, tmp2, &clk_orphan_list, child_node) {
		struct clk_core *parent = __clk_init_parent(orphan);

		/*
		 * we could call __clk_set_parent, but that would result in a
		 * redundant call to the .set_rate op, if it exists
		 */
		if (parent) {
			__clk_set_parent_before(orphan, parent);
			__clk_set_parent_after(orphan, parent, NULL);
			__clk_recalc_accuracies(orphan);
			__clk_recalc_rates(orphan, 0);
		}
	}

out:
	clk_prepare_unlock();

	if (!ret)
		clk_debug_register(core);

	return ret;
}

struct clk *__clk_create_clk(struct clk_hw *hw, const char *dev_id,
			     const char *con_id)
{
	struct clk *clk;

	/* This is to allow this function to be chained to others */
	if (IS_ERR_OR_NULL(hw))
		return ERR_CAST(hw);

	clk = kzalloc(sizeof(*clk), GFP_KERNEL);
	if (!clk)
		return ERR_PTR(-ENOMEM);

	clk->core = hw->core;
	clk->dev_id = dev_id;
	clk->con_id = con_id;
	clk->max_rate = ULONG_MAX;

	clk_prepare_lock();
	hlist_add_head(&clk->clks_node, &hw->core->clks);
	clk_prepare_unlock();

	return clk;
}

void __clk_free_clk(struct clk *clk)
{
	clk_prepare_lock();
	hlist_del(&clk->clks_node);
	clk_prepare_unlock();

	kfree(clk);
}

/**
 * clk_register - allocate a new clock, register it and return an opaque cookie
 * @dev: device that is registering this clock
 * @hw: link to hardware-specific clock data
 *
 * clk_register is the primary interface for populating the clock tree with new
 * clock nodes.  It returns a pointer to the newly allocated struct clk which
 * cannot be dereferenced by driver code but may be used in conjunction with the
 * rest of the clock API.  In the event of an error clk_register will return an
 * error code; drivers must test for an error code after calling clk_register.
 */
struct clk *clk_register(struct device *dev, struct clk_hw *hw)
{
	int i, ret;
	struct clk_core *core;

	core = kzalloc(sizeof(*core), GFP_KERNEL);
	if (!core) {
		ret = -ENOMEM;
		goto fail_out;
	}

	core->name = kstrdup_const(hw->init->name, GFP_KERNEL);
	if (!core->name) {
		ret = -ENOMEM;
		goto fail_name;
	}
	core->ops = hw->init->ops;
	if (dev && dev->driver)
		core->owner = dev->driver->owner;
	core->hw = hw;
	core->flags = hw->init->flags;
	core->num_parents = hw->init->num_parents;
	core->min_rate = 0;
	core->max_rate = ULONG_MAX;
	hw->core = core;

	/* allocate local copy in case parent_names is __initdata */
	core->parent_names = kcalloc(core->num_parents, sizeof(char *),
					GFP_KERNEL);

	if (!core->parent_names) {
		ret = -ENOMEM;
		goto fail_parent_names;
	}


	/* copy each string name in case parent_names is __initdata */
	for (i = 0; i < core->num_parents; i++) {
		core->parent_names[i] = kstrdup_const(hw->init->parent_names[i],
						GFP_KERNEL);
		if (!core->parent_names[i]) {
			ret = -ENOMEM;
			goto fail_parent_names_copy;
		}
	}

	/* avoid unnecessary string look-ups of clk_core's possible parents. */
	core->parents = kcalloc(core->num_parents, sizeof(*core->parents),
				GFP_KERNEL);
	if (!core->parents) {
		ret = -ENOMEM;
		goto fail_parents;
	};

	INIT_HLIST_HEAD(&core->clks);

	hw->clk = __clk_create_clk(hw, NULL, NULL);
	if (IS_ERR(hw->clk)) {
		ret = PTR_ERR(hw->clk);
		goto fail_parents;
	}

	ret = __clk_core_init(core);
	if (!ret)
		return hw->clk;

	__clk_free_clk(hw->clk);
	hw->clk = NULL;

fail_parents:
	kfree(core->parents);
fail_parent_names_copy:
	while (--i >= 0)
		kfree_const(core->parent_names[i]);
	kfree(core->parent_names);
fail_parent_names:
	kfree_const(core->name);
fail_name:
	kfree(core);
fail_out:
	return ERR_PTR(ret);
}
EXPORT_SYMBOL_GPL(clk_register);

/**
 * clk_hw_register - register a clk_hw and return an error code
 * @dev: device that is registering this clock
 * @hw: link to hardware-specific clock data
 *
 * clk_hw_register is the primary interface for populating the clock tree with
 * new clock nodes. It returns an integer equal to zero indicating success or
 * less than zero indicating failure. Drivers must test for an error code after
 * calling clk_hw_register().
 */
int clk_hw_register(struct device *dev, struct clk_hw *hw)
{
	return PTR_ERR_OR_ZERO(clk_register(dev, hw));
}
EXPORT_SYMBOL_GPL(clk_hw_register);

/* Free memory allocated for a clock. */
static void __clk_release(struct kref *ref)
{
	struct clk_core *core = container_of(ref, struct clk_core, ref);
	int i = core->num_parents;

	lockdep_assert_held(&prepare_lock);

	kfree(core->parents);
	while (--i >= 0)
		kfree_const(core->parent_names[i]);

	kfree(core->parent_names);
	kfree_const(core->name);
	kfree(core);
}

/*
 * Empty clk_ops for unregistered clocks. These are used temporarily
 * after clk_unregister() was called on a clock and until last clock
 * consumer calls clk_put() and the struct clk object is freed.
 */
static int clk_nodrv_prepare_enable(struct clk_hw *hw)
{
	return -ENXIO;
}

static void clk_nodrv_disable_unprepare(struct clk_hw *hw)
{
	WARN_ON_ONCE(1);
}

static int clk_nodrv_set_rate(struct clk_hw *hw, unsigned long rate,
					unsigned long parent_rate)
{
	return -ENXIO;
}

static int clk_nodrv_set_parent(struct clk_hw *hw, u8 index)
{
	return -ENXIO;
}

static const struct clk_ops clk_nodrv_ops = {
	.enable		= clk_nodrv_prepare_enable,
	.disable	= clk_nodrv_disable_unprepare,
	.prepare	= clk_nodrv_prepare_enable,
	.unprepare	= clk_nodrv_disable_unprepare,
	.set_rate	= clk_nodrv_set_rate,
	.set_parent	= clk_nodrv_set_parent,
};

/**
 * clk_unregister - unregister a currently registered clock
 * @clk: clock to unregister
 */
void clk_unregister(struct clk *clk)
{
	unsigned long flags;

	if (!clk || WARN_ON_ONCE(IS_ERR(clk)))
		return;

	clk_debug_unregister(clk->core);

	clk_prepare_lock();

	if (clk->core->ops == &clk_nodrv_ops) {
		pr_err("%s: unregistered clock: %s\n", __func__,
		       clk->core->name);
		goto unlock;
	}
	/*
	 * Assign empty clock ops for consumers that might still hold
	 * a reference to this clock.
	 */
	flags = clk_enable_lock();
	clk->core->ops = &clk_nodrv_ops;
	clk_enable_unlock(flags);

	if (!hlist_empty(&clk->core->children)) {
		struct clk_core *child;
		struct hlist_node *t;

		/* Reparent all children to the orphan list. */
		hlist_for_each_entry_safe(child, t, &clk->core->children,
					  child_node)
			clk_core_set_parent(child, NULL);
	}

	hlist_del_init(&clk->core->child_node);

	if (clk->core->prepare_count)
		pr_warn("%s: unregistering prepared clock: %s\n",
					__func__, clk->core->name);
	kref_put(&clk->core->ref, __clk_release);
unlock:
	clk_prepare_unlock();
}
EXPORT_SYMBOL_GPL(clk_unregister);

/**
 * clk_hw_unregister - unregister a currently registered clk_hw
 * @hw: hardware-specific clock data to unregister
 */
void clk_hw_unregister(struct clk_hw *hw)
{
	clk_unregister(hw->clk);
}
EXPORT_SYMBOL_GPL(clk_hw_unregister);

static void devm_clk_release(struct device *dev, void *res)
{
	clk_unregister(*(struct clk **)res);
}

static void devm_clk_hw_release(struct device *dev, void *res)
{
	clk_hw_unregister(*(struct clk_hw **)res);
}

/**
 * devm_clk_register - resource managed clk_register()
 * @dev: device that is registering this clock
 * @hw: link to hardware-specific clock data
 *
 * Managed clk_register(). Clocks returned from this function are
 * automatically clk_unregister()ed on driver detach. See clk_register() for
 * more information.
 */
struct clk *devm_clk_register(struct device *dev, struct clk_hw *hw)
{
	struct clk *clk;
	struct clk **clkp;

	clkp = devres_alloc(devm_clk_release, sizeof(*clkp), GFP_KERNEL);
	if (!clkp)
		return ERR_PTR(-ENOMEM);

	clk = clk_register(dev, hw);
	if (!IS_ERR(clk)) {
		*clkp = clk;
		devres_add(dev, clkp);
	} else {
		devres_free(clkp);
	}

	return clk;
}
EXPORT_SYMBOL_GPL(devm_clk_register);

/**
 * devm_clk_hw_register - resource managed clk_hw_register()
 * @dev: device that is registering this clock
 * @hw: link to hardware-specific clock data
 *
 * Managed clk_hw_register(). Clocks registered by this function are
 * automatically clk_hw_unregister()ed on driver detach. See clk_hw_register()
 * for more information.
 */
int devm_clk_hw_register(struct device *dev, struct clk_hw *hw)
{
	struct clk_hw **hwp;
	int ret;

	hwp = devres_alloc(devm_clk_hw_release, sizeof(*hwp), GFP_KERNEL);
	if (!hwp)
		return -ENOMEM;

	ret = clk_hw_register(dev, hw);
	if (!ret) {
		*hwp = hw;
		devres_add(dev, hwp);
	} else {
		devres_free(hwp);
	}

	return ret;
}
EXPORT_SYMBOL_GPL(devm_clk_hw_register);

static int devm_clk_match(struct device *dev, void *res, void *data)
{
	struct clk *c = res;
	if (WARN_ON(!c))
		return 0;
	return c == data;
}

static int devm_clk_hw_match(struct device *dev, void *res, void *data)
{
	struct clk_hw *hw = res;

	if (WARN_ON(!hw))
		return 0;
	return hw == data;
}

/**
 * devm_clk_unregister - resource managed clk_unregister()
 * @clk: clock to unregister
 *
 * Deallocate a clock allocated with devm_clk_register(). Normally
 * this function will not need to be called and the resource management
 * code will ensure that the resource is freed.
 */
void devm_clk_unregister(struct device *dev, struct clk *clk)
{
	WARN_ON(devres_release(dev, devm_clk_release, devm_clk_match, clk));
}
EXPORT_SYMBOL_GPL(devm_clk_unregister);

/**
 * devm_clk_hw_unregister - resource managed clk_hw_unregister()
 * @dev: device that is unregistering the hardware-specific clock data
 * @hw: link to hardware-specific clock data
 *
 * Unregister a clk_hw registered with devm_clk_hw_register(). Normally
 * this function will not need to be called and the resource management
 * code will ensure that the resource is freed.
 */
void devm_clk_hw_unregister(struct device *dev, struct clk_hw *hw)
{
	WARN_ON(devres_release(dev, devm_clk_hw_release, devm_clk_hw_match,
				hw));
}
EXPORT_SYMBOL_GPL(devm_clk_hw_unregister);

/*
 * clkdev helpers
 */
int __clk_get(struct clk *clk)
{
	struct clk_core *core = !clk ? NULL : clk->core;

	if (core) {
		if (!try_module_get(core->owner))
			return 0;

		kref_get(&core->ref);
	}
	return 1;
}

void __clk_put(struct clk *clk)
{
	struct module *owner;

	if (!clk || WARN_ON_ONCE(IS_ERR(clk)))
		return;

	clk_prepare_lock();

	hlist_del(&clk->clks_node);
	if (clk->min_rate > clk->core->req_rate ||
	    clk->max_rate < clk->core->req_rate)
		clk_core_set_rate_nolock(clk->core, clk->core->req_rate);

	owner = clk->core->owner;
	kref_put(&clk->core->ref, __clk_release);

	clk_prepare_unlock();

	module_put(owner);

	kfree(clk);
}

/***        clk rate change notifiers        ***/

/**
 * clk_notifier_register - add a clk rate change notifier
 * @clk: struct clk * to watch
 * @nb: struct notifier_block * with callback info
 *
 * Request notification when clk's rate changes.  This uses an SRCU
 * notifier because we want it to block and notifier unregistrations are
 * uncommon.  The callbacks associated with the notifier must not
 * re-enter into the clk framework by calling any top-level clk APIs;
 * this will cause a nested prepare_lock mutex.
 *
 * In all notification cases (pre, post and abort rate change) the original
 * clock rate is passed to the callback via struct clk_notifier_data.old_rate
 * and the new frequency is passed via struct clk_notifier_data.new_rate.
 *
 * clk_notifier_register() must be called from non-atomic context.
 * Returns -EINVAL if called with null arguments, -ENOMEM upon
 * allocation failure; otherwise, passes along the return value of
 * srcu_notifier_chain_register().
 */
int clk_notifier_register(struct clk *clk, struct notifier_block *nb)
{
	struct clk_notifier *cn;
	int ret = -ENOMEM;

	if (!clk || !nb)
		return -EINVAL;

	clk_prepare_lock();

	/* search the list of notifiers for this clk */
	list_for_each_entry(cn, &clk_notifier_list, node)
		if (cn->clk == clk)
			break;

	/* if clk wasn't in the notifier list, allocate new clk_notifier */
	if (cn->clk != clk) {
		cn = kzalloc(sizeof(struct clk_notifier), GFP_KERNEL);
		if (!cn)
			goto out;

		cn->clk = clk;
		srcu_init_notifier_head(&cn->notifier_head);

		list_add(&cn->node, &clk_notifier_list);
	}

	ret = srcu_notifier_chain_register(&cn->notifier_head, nb);

	clk->core->notifier_count++;

out:
	clk_prepare_unlock();

	return ret;
}
EXPORT_SYMBOL_GPL(clk_notifier_register);

/**
 * clk_notifier_unregister - remove a clk rate change notifier
 * @clk: struct clk *
 * @nb: struct notifier_block * with callback info
 *
 * Request no further notification for changes to 'clk' and frees memory
 * allocated in clk_notifier_register.
 *
 * Returns -EINVAL if called with null arguments; otherwise, passes
 * along the return value of srcu_notifier_chain_unregister().
 */
int clk_notifier_unregister(struct clk *clk, struct notifier_block *nb)
{
	struct clk_notifier *cn = NULL;
	int ret = -EINVAL;

	if (!clk || !nb)
		return -EINVAL;

	clk_prepare_lock();

	list_for_each_entry(cn, &clk_notifier_list, node)
		if (cn->clk == clk)
			break;

	if (cn->clk == clk) {
		ret = srcu_notifier_chain_unregister(&cn->notifier_head, nb);

		clk->core->notifier_count--;

		/* XXX the notifier code should handle this better */
		if (!cn->notifier_head.head) {
			srcu_cleanup_notifier_head(&cn->notifier_head);
			list_del(&cn->node);
			kfree(cn);
		}

	} else {
		ret = -ENOENT;
	}

	clk_prepare_unlock();

	return ret;
}
EXPORT_SYMBOL_GPL(clk_notifier_unregister);

#ifdef CONFIG_OF
/**
 * struct of_clk_provider - Clock provider registration structure
 * @link: Entry in global list of clock providers
 * @node: Pointer to device tree node of clock provider
 * @get: Get clock callback.  Returns NULL or a struct clk for the
 *       given clock specifier
 * @data: context pointer to be passed into @get callback
 */
struct of_clk_provider {
	struct list_head link;

	struct device_node *node;
	struct clk *(*get)(struct of_phandle_args *clkspec, void *data);
	struct clk_hw *(*get_hw)(struct of_phandle_args *clkspec, void *data);
	void *data;
};

static const struct of_device_id __clk_of_table_sentinel
	__used __section(__clk_of_table_end);

static LIST_HEAD(of_clk_providers);
static DEFINE_MUTEX(of_clk_mutex);

struct clk *of_clk_src_simple_get(struct of_phandle_args *clkspec,
				     void *data)
{
	return data;
}
EXPORT_SYMBOL_GPL(of_clk_src_simple_get);

struct clk_hw *of_clk_hw_simple_get(struct of_phandle_args *clkspec, void *data)
{
	return data;
}
EXPORT_SYMBOL_GPL(of_clk_hw_simple_get);

struct clk *of_clk_src_onecell_get(struct of_phandle_args *clkspec, void *data)
{
	struct clk_onecell_data *clk_data = data;
	unsigned int idx = clkspec->args[0];

	if (idx >= clk_data->clk_num) {
		pr_err("%s: invalid clock index %u\n", __func__, idx);
		return ERR_PTR(-EINVAL);
	}

	return clk_data->clks[idx];
}
EXPORT_SYMBOL_GPL(of_clk_src_onecell_get);

struct clk_hw *
of_clk_hw_onecell_get(struct of_phandle_args *clkspec, void *data)
{
	struct clk_hw_onecell_data *hw_data = data;
	unsigned int idx = clkspec->args[0];

	if (idx >= hw_data->num) {
		pr_err("%s: invalid index %u\n", __func__, idx);
		return ERR_PTR(-EINVAL);
	}

	return hw_data->hws[idx];
}
EXPORT_SYMBOL_GPL(of_clk_hw_onecell_get);

/**
 * of_clk_add_provider() - Register a clock provider for a node
 * @np: Device node pointer associated with clock provider
 * @clk_src_get: callback for decoding clock
 * @data: context pointer for @clk_src_get callback.
 */
int of_clk_add_provider(struct device_node *np,
			struct clk *(*clk_src_get)(struct of_phandle_args *clkspec,
						   void *data),
			void *data)
{
	struct of_clk_provider *cp;
	int ret;

	cp = kzalloc(sizeof(struct of_clk_provider), GFP_KERNEL);
	if (!cp)
		return -ENOMEM;

	cp->node = of_node_get(np);
	cp->data = data;
	cp->get = clk_src_get;

	mutex_lock(&of_clk_mutex);
	list_add(&cp->link, &of_clk_providers);
	mutex_unlock(&of_clk_mutex);
	pr_debug("Added clock from %s\n", np->full_name);

	ret = of_clk_set_defaults(np, true);
	if (ret < 0)
		of_clk_del_provider(np);

	return ret;
}
EXPORT_SYMBOL_GPL(of_clk_add_provider);

/**
 * of_clk_add_hw_provider() - Register a clock provider for a node
 * @np: Device node pointer associated with clock provider
 * @get: callback for decoding clk_hw
 * @data: context pointer for @get callback.
 */
int of_clk_add_hw_provider(struct device_node *np,
			   struct clk_hw *(*get)(struct of_phandle_args *clkspec,
						 void *data),
			   void *data)
{
	struct of_clk_provider *cp;
	int ret;

	cp = kzalloc(sizeof(*cp), GFP_KERNEL);
	if (!cp)
		return -ENOMEM;

	cp->node = of_node_get(np);
	cp->data = data;
	cp->get_hw = get;

	mutex_lock(&of_clk_mutex);
	list_add(&cp->link, &of_clk_providers);
	mutex_unlock(&of_clk_mutex);
	pr_debug("Added clk_hw provider from %s\n", np->full_name);

	ret = of_clk_set_defaults(np, true);
	if (ret < 0)
		of_clk_del_provider(np);

	return ret;
}
EXPORT_SYMBOL_GPL(of_clk_add_hw_provider);

/**
 * of_clk_del_provider() - Remove a previously registered clock provider
 * @np: Device node pointer associated with clock provider
 */
void of_clk_del_provider(struct device_node *np)
{
	struct of_clk_provider *cp;

	mutex_lock(&of_clk_mutex);
	list_for_each_entry(cp, &of_clk_providers, link) {
		if (cp->node == np) {
			list_del(&cp->link);
			of_node_put(cp->node);
			kfree(cp);
			break;
		}
	}
	mutex_unlock(&of_clk_mutex);
}
EXPORT_SYMBOL_GPL(of_clk_del_provider);

static struct clk_hw *
__of_clk_get_hw_from_provider(struct of_clk_provider *provider,
			      struct of_phandle_args *clkspec)
{
	struct clk *clk;

	if (provider->get_hw)
		return provider->get_hw(clkspec, provider->data);

	clk = provider->get(clkspec, provider->data);
	if (IS_ERR(clk))
		return ERR_CAST(clk);
	return __clk_get_hw(clk);
}

struct clk *__of_clk_get_from_provider(struct of_phandle_args *clkspec,
				       const char *dev_id, const char *con_id)
{
	struct of_clk_provider *provider;
	struct clk *clk = ERR_PTR(-EPROBE_DEFER);
	struct clk_hw *hw;

	if (!clkspec)
		return ERR_PTR(-EINVAL);

	/* Check if we have such a provider in our array */
	mutex_lock(&of_clk_mutex);
	list_for_each_entry(provider, &of_clk_providers, link) {
		if (provider->node == clkspec->np) {
			hw = __of_clk_get_hw_from_provider(provider, clkspec);
			clk = __clk_create_clk(hw, dev_id, con_id);
		}

		if (!IS_ERR(clk)) {
			if (!__clk_get(clk)) {
				__clk_free_clk(clk);
				clk = ERR_PTR(-ENOENT);
			}

			break;
		}
	}
	mutex_unlock(&of_clk_mutex);

	return clk;
}

/**
 * of_clk_get_from_provider() - Lookup a clock from a clock provider
 * @clkspec: pointer to a clock specifier data structure
 *
 * This function looks up a struct clk from the registered list of clock
 * providers, an input is a clock specifier data structure as returned
 * from the of_parse_phandle_with_args() function call.
 */
struct clk *of_clk_get_from_provider(struct of_phandle_args *clkspec)
{
	return __of_clk_get_from_provider(clkspec, NULL, __func__);
}
EXPORT_SYMBOL_GPL(of_clk_get_from_provider);

/**
 * of_clk_get_parent_count() - Count the number of clocks a device node has
 * @np: device node to count
 *
 * Returns: The number of clocks that are possible parents of this node
 */
unsigned int of_clk_get_parent_count(struct device_node *np)
{
	int count;

	count = of_count_phandle_with_args(np, "clocks", "#clock-cells");
	if (count < 0)
		return 0;

	return count;
}
EXPORT_SYMBOL_GPL(of_clk_get_parent_count);

const char *of_clk_get_parent_name(struct device_node *np, int index)
{
	struct of_phandle_args clkspec;
	struct property *prop;
	const char *clk_name;
	const __be32 *vp;
	u32 pv;
	int rc;
	int count;
	struct clk *clk;

	rc = of_parse_phandle_with_args(np, "clocks", "#clock-cells", index,
					&clkspec);
	if (rc)
		return NULL;

	index = clkspec.args_count ? clkspec.args[0] : 0;
	count = 0;

	/* if there is an indices property, use it to transfer the index
	 * specified into an array offset for the clock-output-names property.
	 */
	of_property_for_each_u32(clkspec.np, "clock-indices", prop, vp, pv) {
		if (index == pv) {
			index = count;
			break;
		}
		count++;
	}
	/* We went off the end of 'clock-indices' without finding it */
	if (prop && !vp)
		return NULL;

	if (of_property_read_string_index(clkspec.np, "clock-output-names",
					  index,
					  &clk_name) < 0) {
		/*
		 * Best effort to get the name if the clock has been
		 * registered with the framework. If the clock isn't
		 * registered, we return the node name as the name of
		 * the clock as long as #clock-cells = 0.
		 */
		clk = of_clk_get_from_provider(&clkspec);
		if (IS_ERR(clk)) {
			if (clkspec.args_count == 0)
				clk_name = clkspec.np->name;
			else
				clk_name = NULL;
		} else {
			clk_name = __clk_get_name(clk);
			clk_put(clk);
		}
	}


	of_node_put(clkspec.np);
	return clk_name;
}
EXPORT_SYMBOL_GPL(of_clk_get_parent_name);

/**
 * of_clk_parent_fill() - Fill @parents with names of @np's parents and return
 * number of parents
 * @np: Device node pointer associated with clock provider
 * @parents: pointer to char array that hold the parents' names
 * @size: size of the @parents array
 *
 * Return: number of parents for the clock node.
 */
int of_clk_parent_fill(struct device_node *np, const char **parents,
		       unsigned int size)
{
	unsigned int i = 0;

	while (i < size && (parents[i] = of_clk_get_parent_name(np, i)) != NULL)
		i++;

	return i;
}
EXPORT_SYMBOL_GPL(of_clk_parent_fill);

struct clock_provider {
	of_clk_init_cb_t clk_init_cb;
	struct device_node *np;
	struct list_head node;
};

/*
 * This function looks for a parent clock. If there is one, then it
 * checks that the provider for this parent clock was initialized, in
 * this case the parent clock will be ready.
 */
static int parent_ready(struct device_node *np)
{
	int i = 0;

	while (true) {
		struct clk *clk = of_clk_get(np, i);

		/* this parent is ready we can check the next one */
		if (!IS_ERR(clk)) {
			clk_put(clk);
			i++;
			continue;
		}

		/* at least one parent is not ready, we exit now */
		if (PTR_ERR(clk) == -EPROBE_DEFER)
			return 0;

		/*
		 * Here we make assumption that the device tree is
		 * written correctly. So an error means that there is
		 * no more parent. As we didn't exit yet, then the
		 * previous parent are ready. If there is no clock
		 * parent, no need to wait for them, then we can
		 * consider their absence as being ready
		 */
		return 1;
	}
}

/**
 * of_clk_detect_critical() - set CLK_IS_CRITICAL flag from Device Tree
 * @np: Device node pointer associated with clock provider
 * @index: clock index
 * @flags: pointer to clk_core->flags
 *
 * Detects if the clock-critical property exists and, if so, sets the
 * corresponding CLK_IS_CRITICAL flag.
 *
 * Do not use this function. It exists only for legacy Device Tree
 * bindings, such as the one-clock-per-node style that are outdated.
 * Those bindings typically put all clock data into .dts and the Linux
 * driver has no clock data, thus making it impossible to set this flag
 * correctly from the driver. Only those drivers may call
 * of_clk_detect_critical from their setup functions.
 *
 * Return: error code or zero on success
 */
int of_clk_detect_critical(struct device_node *np,
					  int index, unsigned long *flags)
{
	struct property *prop;
	const __be32 *cur;
	uint32_t idx;

	if (!np || !flags)
		return -EINVAL;

	of_property_for_each_u32(np, "clock-critical", prop, cur, idx)
		if (index == idx)
			*flags |= CLK_IS_CRITICAL;

	return 0;
}

/**
 * of_clk_init() - Scan and init clock providers from the DT
 * @matches: array of compatible values and init functions for providers.
 *
 * This function scans the device tree for matching clock providers
 * and calls their initialization functions. It also does it by trying
 * to follow the dependencies.
 */
void __init of_clk_init(const struct of_device_id *matches)
{
	const struct of_device_id *match;
	struct device_node *np;
	struct clock_provider *clk_provider, *next;
	bool is_init_done;
	bool force = false;
	LIST_HEAD(clk_provider_list);

	if (!matches)
		matches = &__clk_of_table;

	/* First prepare the list of the clocks providers */
	for_each_matching_node_and_match(np, matches, &match) {
		struct clock_provider *parent;

		if (!of_device_is_available(np))
			continue;

		parent = kzalloc(sizeof(*parent), GFP_KERNEL);
		if (!parent) {
			list_for_each_entry_safe(clk_provider, next,
						 &clk_provider_list, node) {
				list_del(&clk_provider->node);
				of_node_put(clk_provider->np);
				kfree(clk_provider);
			}
			of_node_put(np);
			return;
		}

		parent->clk_init_cb = match->data;
		parent->np = of_node_get(np);
		list_add_tail(&parent->node, &clk_provider_list);
	}

	while (!list_empty(&clk_provider_list)) {
		is_init_done = false;
		list_for_each_entry_safe(clk_provider, next,
					&clk_provider_list, node) {
			if (force || parent_ready(clk_provider->np)) {

				/* Don't populate platform devices */
				of_node_set_flag(clk_provider->np,
						 OF_POPULATED);

				clk_provider->clk_init_cb(clk_provider->np);
				of_clk_set_defaults(clk_provider->np, true);

				list_del(&clk_provider->node);
				of_node_put(clk_provider->np);
				kfree(clk_provider);
				is_init_done = true;
			}
		}

		/*
		 * We didn't manage to initialize any of the
		 * remaining providers during the last loop, so now we
		 * initialize all the remaining ones unconditionally
		 * in case the clock parent was not mandatory
		 */
		if (!is_init_done)
			force = true;
	}
}
#endif<|MERGE_RESOLUTION|>--- conflicted
+++ resolved
@@ -2442,8 +2442,6 @@
 	core->rate = core->req_rate = rate;
 
 	/*
-<<<<<<< HEAD
-=======
 	 * Enable CLK_IS_CRITICAL clocks so newly added critical clocks
 	 * don't get accidentally disabled when walking the orphan tree and
 	 * reparenting clocks
@@ -2481,7 +2479,6 @@
 	}
 
 	/*
->>>>>>> 3762b3e2
 	 * optional platform-specific magic
 	 *
 	 * The .init callback is not used by any of the basic clock types, but
@@ -2493,26 +2490,6 @@
 		core->ops->init(core->hw);
 
 	kref_init(&core->ref);
-
-	/*
-	 * walk the list of orphan clocks and reparent any that newly finds a
-	 * parent.
-	 */
-	hlist_for_each_entry_safe(orphan, tmp2, &clk_orphan_list, child_node) {
-		struct clk_core *parent = __clk_init_parent(orphan);
-
-		/*
-		 * we could call __clk_set_parent, but that would result in a
-		 * redundant call to the .set_rate op, if it exists
-		 */
-		if (parent) {
-			__clk_set_parent_before(orphan, parent);
-			__clk_set_parent_after(orphan, parent, NULL);
-			__clk_recalc_accuracies(orphan);
-			__clk_recalc_rates(orphan, 0);
-		}
-	}
-
 out:
 	clk_prepare_unlock();
 
