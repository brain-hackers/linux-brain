--- conflicted
+++ resolved
@@ -2554,19 +2554,11 @@
 	if (ret)
 		imx_pcie->link_gen = 1;
 
-<<<<<<< HEAD
 	imx_pcie->vpcie = devm_regulator_get_optional(&pdev->dev, "vpcie");
 	if (IS_ERR(imx_pcie->vpcie)) {
-		if (PTR_ERR(imx_pcie->vpcie) == -EPROBE_DEFER)
-			return -EPROBE_DEFER;
+		if (PTR_ERR(imx_pcie->vpcie) != -ENODEV)
+			return PTR_ERR(imx_pcie->vpcie);
 		imx_pcie->vpcie = NULL;
-=======
-	imx6_pcie->vpcie = devm_regulator_get_optional(&pdev->dev, "vpcie");
-	if (IS_ERR(imx6_pcie->vpcie)) {
-		if (PTR_ERR(imx6_pcie->vpcie) != -ENODEV)
-			return PTR_ERR(imx6_pcie->vpcie);
-		imx6_pcie->vpcie = NULL;
->>>>>>> 6d0c334a
 	}
 
 	platform_set_drvdata(pdev, imx_pcie);
