--- conflicted
+++ resolved
@@ -71,31 +71,11 @@
 	 */
 	read1 = rtc_read_lpsrt(data);
 	do {
-<<<<<<< HEAD
-		regmap_read(data->regmap, data->offset + SNVS_LPSRTCMR, &val);
-		read1 = val;
-		read1 <<= 32;
-		regmap_read(data->regmap, data->offset + SNVS_LPSRTCLR, &val);
-		read1 |= val;
-
-		regmap_read(data->regmap, data->offset + SNVS_LPSRTCMR, &val);
-		read2 = val;
-		read2 <<= 32;
-		regmap_read(data->regmap, data->offset + SNVS_LPSRTCLR, &val);
-		read2 |= val;
-	/*
-	 * when CPU/BUS are running at low speed, there is chance that
-	 * we never get same value during two consecutive read, so here
-	 * we only compare the second value.
-	 */
-	} while ((read1 >> CNTR_TO_SECS_SH) != (read2 >> CNTR_TO_SECS_SH));
-=======
 		read2 = read1;
 		read1 = rtc_read_lpsrt(data);
 	} while (read1 != read2 && --timeout);
 	if (!timeout)
 		dev_err(&data->rtc->dev, "Timeout trying to get valid LPSRT Counter read\n");
->>>>>>> 80bf6c64
 
 	/* Convert 47-bit counter to 32-bit raw second count */
 	return (u32) (read1 >> CNTR_TO_SECS_SH);
