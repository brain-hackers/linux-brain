--- conflicted
+++ resolved
@@ -20,11 +20,8 @@
 
 #ifndef __ASSEMBLY__
 
-<<<<<<< HEAD
-=======
 #include <linux/percpu.h>
 
->>>>>>> 3762b3e2
 typedef struct {
 	atomic64_t	id;
 	void		*vdso;
