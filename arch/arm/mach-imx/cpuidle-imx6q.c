/*
 * Copyright (C) 2012, 2016 Freescale Semiconductor, Inc.
 *
 * This program is free software; you can redistribute it and/or modify
 * it under the terms of the GNU General Public License version 2 as
 * published by the Free Software Foundation.
 */

#include <linux/cpuidle.h>
#include <linux/module.h>
#include <asm/cpuidle.h>

#include <soc/imx/cpuidle.h>

#include "common.h"
#include "cpuidle.h"
#include "hardware.h"

static int num_idle_cpus = 0;
static DEFINE_SPINLOCK(cpuidle_lock);

static int imx6q_enter_wait(struct cpuidle_device *dev,
			    struct cpuidle_driver *drv, int index)
{
	spin_lock(&cpuidle_lock);
	if (++num_idle_cpus == num_online_cpus())
		imx6_set_lpm(WAIT_UNCLOCKED);
<<<<<<< HEAD
		if (atomic_read(&master) != num_online_cpus())
			imx6_set_lpm(WAIT_CLOCKED);
		cpu_do_idle();
		imx6_set_lpm(WAIT_CLOCKED);
		spin_unlock(&master_lock);
		goto done;
	}
=======
	spin_unlock(&cpuidle_lock);
>>>>>>> 6d0c334a

	cpu_do_idle();

	spin_lock(&cpuidle_lock);
	if (num_idle_cpus-- == num_online_cpus())
		imx6_set_lpm(WAIT_CLOCKED);
	spin_unlock(&cpuidle_lock);

	imx6_set_lpm(WAIT_CLOCKED);
	return index;
}

static struct cpuidle_driver imx6q_cpuidle_driver = {
	.name = "imx6q_cpuidle",
	.owner = THIS_MODULE,
	.states = {
		/* WFI */
		ARM_CPUIDLE_WFI_STATE,
		/* WAIT */
		{
			.exit_latency = 50,
			.target_residency = 75,
			.flags = CPUIDLE_FLAG_TIMER_STOP,
			.enter = imx6q_enter_wait,
			.name = "WAIT",
			.desc = "Clock off",
		},
	},
	.state_count = 2,
	.safe_state_index = 0,
};

/*
 * i.MX6 Q/DL has an erratum (ERR006687) that prevents the FEC from waking the
 * CPUs when they are in wait(unclocked) state. As the hardware workaround isn't
 * applicable to all boards, disable the deeper idle state when the workaround
 * isn't present and the FEC is in use.
 */
void imx6q_cpuidle_fec_irqs_used(void)
{
	imx6q_cpuidle_driver.states[1].disabled = true;
}
EXPORT_SYMBOL_GPL(imx6q_cpuidle_fec_irqs_used);

void imx6q_cpuidle_fec_irqs_unused(void)
{
	imx6q_cpuidle_driver.states[1].disabled = false;
}
EXPORT_SYMBOL_GPL(imx6q_cpuidle_fec_irqs_unused);

int __init imx6q_cpuidle_init(void)
{
	/* Set INT_MEM_CLK_LPM bit to get a reliable WAIT mode support */
	imx6_set_int_mem_clk_lpm(true);

	return cpuidle_register(&imx6q_cpuidle_driver, NULL);
}<|MERGE_RESOLUTION|>--- conflicted
+++ resolved
@@ -1,5 +1,5 @@
 /*
- * Copyright (C) 2012, 2016 Freescale Semiconductor, Inc.
+ * Copyright (C) 2012 Freescale Semiconductor, Inc.
  *
  * This program is free software; you can redistribute it and/or modify
  * it under the terms of the GNU General Public License version 2 as
@@ -25,17 +25,7 @@
 	spin_lock(&cpuidle_lock);
 	if (++num_idle_cpus == num_online_cpus())
 		imx6_set_lpm(WAIT_UNCLOCKED);
-<<<<<<< HEAD
-		if (atomic_read(&master) != num_online_cpus())
-			imx6_set_lpm(WAIT_CLOCKED);
-		cpu_do_idle();
-		imx6_set_lpm(WAIT_CLOCKED);
-		spin_unlock(&master_lock);
-		goto done;
-	}
-=======
 	spin_unlock(&cpuidle_lock);
->>>>>>> 6d0c334a
 
 	cpu_do_idle();
 
@@ -44,7 +34,6 @@
 		imx6_set_lpm(WAIT_CLOCKED);
 	spin_unlock(&cpuidle_lock);
 
-	imx6_set_lpm(WAIT_CLOCKED);
 	return index;
 }
 
