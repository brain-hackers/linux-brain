--- conflicted
+++ resolved
@@ -587,11 +587,7 @@
 	select PINCTRL_IMX7D
 	select SOC_IMX7D_CA7 if ARCH_MULTI_V7
 	select SOC_IMX7D_CM4 if ARM_SINGLE_ARMV7M
-<<<<<<< HEAD
-	select ARM_ERRATA_814220
-=======
 	select ARM_ERRATA_814220 if ARCH_MULTI_V7
->>>>>>> bc844d58
 	help
 		This enables support for Freescale i.MX7 Dual processor.
 
