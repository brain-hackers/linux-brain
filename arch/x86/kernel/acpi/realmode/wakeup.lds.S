/*
 * wakeup.ld
 *
 * Linker script for the real-mode wakeup code
 */
#undef i386
#include "wakeup.h"

OUTPUT_FORMAT("elf32-i386", "elf32-i386", "elf32-i386")
OUTPUT_ARCH(i386)
ENTRY(_start)

SECTIONS
{
	. = 0;
	.text : {
		 *(.text*)
	}

	. = ALIGN(16);
	.rodata : {
		*(.rodata*)
	}

	.videocards : {
		video_cards = .;
		*(.videocards)
		video_cards_end = .;
	}

	. = ALIGN(16);
	.data : {
		 *(.data*)
	}

	.signature : {
		end_signature = .;
		LONG(0x65a22c82)
	}

	. = ALIGN(16);
	.bss :	{
		__bss_start = .;
		*(.bss)
		__bss_end = .;
	}

	. = HEADER_OFFSET;
	.header : {
		*(.header)
	}

	. = ALIGN(16);
	_end = .;

	/DISCARD/ : {
		*(.note*)
	}

<<<<<<< HEAD
=======
	/*
	 * The ASSERT() sink to . is intentional, for binutils 2.14 compatibility:
	 */
>>>>>>> 3726cc75
	. = ASSERT(_end <= WAKEUP_SIZE, "Wakeup too big!");
}<|MERGE_RESOLUTION|>--- conflicted
+++ resolved
@@ -57,11 +57,8 @@
 		*(.note*)
 	}
 
-<<<<<<< HEAD
-=======
 	/*
 	 * The ASSERT() sink to . is intentional, for binutils 2.14 compatibility:
 	 */
->>>>>>> 3726cc75
 	. = ASSERT(_end <= WAKEUP_SIZE, "Wakeup too big!");
 }