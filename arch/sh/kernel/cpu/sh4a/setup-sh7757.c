/*
 * SH7757 Setup
 *
 * Copyright (C) 2009, 2011  Renesas Solutions Corp.
 *
 *  based on setup-sh7785.c : Copyright (C) 2007  Paul Mundt
 *
 * This file is subject to the terms and conditions of the GNU General Public
 * License.  See the file "COPYING" in the main directory of this archive
 * for more details.
 */
#include <linux/platform_device.h>
#include <linux/init.h>
#include <linux/serial.h>
#include <linux/serial_sci.h>
#include <linux/io.h>
#include <linux/mm.h>
#include <linux/dma-mapping.h>
#include <linux/sh_timer.h>
#include <linux/sh_dma.h>

#include <cpu/dma-register.h>
#include <cpu/sh7757.h>

static struct plat_sci_port scif2_platform_data = {
	.mapbase	= 0xfe4b0000,		/* SCIF2 */
	.flags		= UPF_BOOT_AUTOCONF,
	.scscr		= SCSCR_RE | SCSCR_TE | SCSCR_REIE,
	.scbrr_algo_id	= SCBRR_ALGO_2,
	.type		= PORT_SCIF,
	.irqs		= { 40, 40, 40, 40 },
};

static struct platform_device scif2_device = {
	.name		= "sh-sci",
	.id		= 0,
	.dev		= {
		.platform_data	= &scif2_platform_data,
	},
};

static struct plat_sci_port scif3_platform_data = {
	.mapbase	= 0xfe4c0000,		/* SCIF3 */
	.flags		= UPF_BOOT_AUTOCONF,
	.scscr		= SCSCR_RE | SCSCR_TE | SCSCR_REIE,
	.scbrr_algo_id	= SCBRR_ALGO_2,
	.type		= PORT_SCIF,
	.irqs		= { 76, 76, 76, 76 },
};

static struct platform_device scif3_device = {
	.name		= "sh-sci",
	.id		= 1,
	.dev		= {
		.platform_data	= &scif3_platform_data,
	},
};

static struct plat_sci_port scif4_platform_data = {
	.mapbase	= 0xfe4d0000,		/* SCIF4 */
	.flags		= UPF_BOOT_AUTOCONF,
	.scscr		= SCSCR_RE | SCSCR_TE | SCSCR_REIE,
	.scbrr_algo_id	= SCBRR_ALGO_2,
	.type		= PORT_SCIF,
	.irqs		= { 104, 104, 104, 104 },
};

static struct platform_device scif4_device = {
	.name		= "sh-sci",
	.id		= 2,
	.dev		= {
		.platform_data	= &scif4_platform_data,
	},
};

static struct sh_timer_config tmu0_platform_data = {
	.channel_offset = 0x04,
	.timer_bit = 0,
	.clockevent_rating = 200,
};

static struct resource tmu0_resources[] = {
	[0] = {
		.start	= 0xfe430008,
		.end	= 0xfe430013,
		.flags	= IORESOURCE_MEM,
	},
	[1] = {
		.start	= 28,
		.flags	= IORESOURCE_IRQ,
	},
};

static struct platform_device tmu0_device = {
	.name		= "sh_tmu",
	.id		= 0,
	.dev = {
		.platform_data	= &tmu0_platform_data,
	},
	.resource	= tmu0_resources,
	.num_resources	= ARRAY_SIZE(tmu0_resources),
};

static struct sh_timer_config tmu1_platform_data = {
	.channel_offset = 0x10,
	.timer_bit = 1,
	.clocksource_rating = 200,
};

static struct resource tmu1_resources[] = {
	[0] = {
		.start	= 0xfe430014,
		.end	= 0xfe43001f,
		.flags	= IORESOURCE_MEM,
	},
	[1] = {
		.start	= 29,
		.flags	= IORESOURCE_IRQ,
	},
};

static struct platform_device tmu1_device = {
	.name		= "sh_tmu",
	.id		= 1,
	.dev = {
		.platform_data	= &tmu1_platform_data,
	},
	.resource	= tmu1_resources,
	.num_resources	= ARRAY_SIZE(tmu1_resources),
};

static struct resource spi0_resources[] = {
	[0] = {
		.start	= 0xfe002000,
		.end	= 0xfe0020ff,
		.flags	= IORESOURCE_MEM | IORESOURCE_MEM_32BIT,
	},
	[1] = {
		.start	= 86,
		.flags	= IORESOURCE_IRQ,
	},
};

/* DMA */
static const struct sh_dmae_slave_config sh7757_dmae0_slaves[] = {
	{
		.slave_id	= SHDMA_SLAVE_SDHI_TX,
		.addr		= 0x1fe50030,
		.chcr		= SM_INC | 0x800 | 0x40000000 |
				  TS_INDEX2VAL(XMIT_SZ_16BIT),
		.mid_rid	= 0xc5,
	},
	{
		.slave_id	= SHDMA_SLAVE_SDHI_RX,
		.addr		= 0x1fe50030,
		.chcr		= DM_INC | 0x800 | 0x40000000 |
				  TS_INDEX2VAL(XMIT_SZ_16BIT),
		.mid_rid	= 0xc6,
	},
	{
		.slave_id	= SHDMA_SLAVE_MMCIF_TX,
		.addr		= 0x1fcb0034,
		.chcr		= SM_INC | 0x800 | 0x40000000 |
				  TS_INDEX2VAL(XMIT_SZ_32BIT),
		.mid_rid	= 0xd3,
	},
	{
		.slave_id	= SHDMA_SLAVE_MMCIF_RX,
		.addr		= 0x1fcb0034,
		.chcr		= DM_INC | 0x800 | 0x40000000 |
				  TS_INDEX2VAL(XMIT_SZ_32BIT),
		.mid_rid	= 0xd7,
	},
};

static const struct sh_dmae_slave_config sh7757_dmae1_slaves[] = {
	{
		.slave_id	= SHDMA_SLAVE_SCIF2_TX,
		.addr		= 0x1f4b000c,
		.chcr		= SM_INC | 0x800 | 0x40000000 |
				  TS_INDEX2VAL(XMIT_SZ_8BIT),
		.mid_rid	= 0x21,
	},
	{
		.slave_id	= SHDMA_SLAVE_SCIF2_RX,
		.addr		= 0x1f4b0014,
		.chcr		= DM_INC | 0x800 | 0x40000000 |
				  TS_INDEX2VAL(XMIT_SZ_8BIT),
		.mid_rid	= 0x22,
	},
	{
		.slave_id	= SHDMA_SLAVE_SCIF3_TX,
		.addr		= 0x1f4c000c,
		.chcr		= SM_INC | 0x800 | 0x40000000 |
				  TS_INDEX2VAL(XMIT_SZ_8BIT),
		.mid_rid	= 0x29,
	},
	{
		.slave_id	= SHDMA_SLAVE_SCIF3_RX,
		.addr		= 0x1f4c0014,
		.chcr		= DM_INC | 0x800 | 0x40000000 |
				  TS_INDEX2VAL(XMIT_SZ_8BIT),
		.mid_rid	= 0x2a,
	},
	{
		.slave_id	= SHDMA_SLAVE_SCIF4_TX,
		.addr		= 0x1f4d000c,
		.chcr		= SM_INC | 0x800 | 0x40000000 |
				  TS_INDEX2VAL(XMIT_SZ_8BIT),
		.mid_rid	= 0x41,
	},
	{
		.slave_id	= SHDMA_SLAVE_SCIF4_RX,
		.addr		= 0x1f4d0014,
		.chcr		= DM_INC | 0x800 | 0x40000000 |
				  TS_INDEX2VAL(XMIT_SZ_8BIT),
		.mid_rid	= 0x42,
	},
};

static const struct sh_dmae_slave_config sh7757_dmae2_slaves[] = {
	{
		.slave_id	= SHDMA_SLAVE_RIIC0_TX,
		.addr		= 0x1e500012,
		.chcr		= SM_INC | 0x800 | 0x40000000 |
				  TS_INDEX2VAL(XMIT_SZ_8BIT),
		.mid_rid	= 0x21,
	},
	{
		.slave_id	= SHDMA_SLAVE_RIIC0_RX,
		.addr		= 0x1e500013,
		.chcr		= DM_INC | 0x800 | 0x40000000 |
				  TS_INDEX2VAL(XMIT_SZ_8BIT),
		.mid_rid	= 0x22,
	},
	{
		.slave_id	= SHDMA_SLAVE_RIIC1_TX,
		.addr		= 0x1e510012,
		.chcr		= SM_INC | 0x800 | 0x40000000 |
				  TS_INDEX2VAL(XMIT_SZ_8BIT),
		.mid_rid	= 0x29,
	},
	{
		.slave_id	= SHDMA_SLAVE_RIIC1_RX,
		.addr		= 0x1e510013,
		.chcr		= DM_INC | 0x800 | 0x40000000 |
				  TS_INDEX2VAL(XMIT_SZ_8BIT),
		.mid_rid	= 0x2a,
	},
	{
		.slave_id	= SHDMA_SLAVE_RIIC2_TX,
		.addr		= 0x1e520012,
		.chcr		= SM_INC | 0x800 | 0x40000000 |
				  TS_INDEX2VAL(XMIT_SZ_8BIT),
		.mid_rid	= 0xa1,
	},
	{
		.slave_id	= SHDMA_SLAVE_RIIC2_RX,
		.addr		= 0x1e520013,
		.chcr		= DM_INC | 0x800 | 0x40000000 |
				  TS_INDEX2VAL(XMIT_SZ_8BIT),
		.mid_rid	= 0xa2,
	},
	{
		.slave_id	= SHDMA_SLAVE_RIIC3_TX,
		.addr		= 0x1e530012,
		.chcr		= SM_INC | 0x800 | 0x40000000 |
				  TS_INDEX2VAL(XMIT_SZ_8BIT),
		.mid_rid	= 0xa9,
	},
	{
		.slave_id	= SHDMA_SLAVE_RIIC3_RX,
		.addr		= 0x1e530013,
		.chcr		= DM_INC | 0x800 | 0x40000000 |
				  TS_INDEX2VAL(XMIT_SZ_8BIT),
		.mid_rid	= 0xaf,
	},
	{
		.slave_id	= SHDMA_SLAVE_RIIC4_TX,
		.addr		= 0x1e540012,
		.chcr		= SM_INC | 0x800 | 0x40000000 |
				  TS_INDEX2VAL(XMIT_SZ_8BIT),
		.mid_rid	= 0xc5,
	},
	{
		.slave_id	= SHDMA_SLAVE_RIIC4_RX,
		.addr		= 0x1e540013,
		.chcr		= DM_INC | 0x800 | 0x40000000 |
				  TS_INDEX2VAL(XMIT_SZ_8BIT),
		.mid_rid	= 0xc6,
	},
};

static const struct sh_dmae_slave_config sh7757_dmae3_slaves[] = {
	{
		.slave_id	= SHDMA_SLAVE_RIIC5_TX,
		.addr		= 0x1e550012,
		.chcr		= SM_INC | 0x800 | 0x40000000 |
				  TS_INDEX2VAL(XMIT_SZ_8BIT),
		.mid_rid	= 0x21,
	},
	{
		.slave_id	= SHDMA_SLAVE_RIIC5_RX,
		.addr		= 0x1e550013,
		.chcr		= DM_INC | 0x800 | 0x40000000 |
				  TS_INDEX2VAL(XMIT_SZ_8BIT),
		.mid_rid	= 0x22,
	},
	{
		.slave_id	= SHDMA_SLAVE_RIIC6_TX,
		.addr		= 0x1e560012,
		.chcr		= SM_INC | 0x800 | 0x40000000 |
				  TS_INDEX2VAL(XMIT_SZ_8BIT),
		.mid_rid	= 0x29,
	},
	{
		.slave_id	= SHDMA_SLAVE_RIIC6_RX,
		.addr		= 0x1e560013,
		.chcr		= DM_INC | 0x800 | 0x40000000 |
				  TS_INDEX2VAL(XMIT_SZ_8BIT),
		.mid_rid	= 0x2a,
	},
	{
		.slave_id	= SHDMA_SLAVE_RIIC7_TX,
		.addr		= 0x1e570012,
		.chcr		= SM_INC | 0x800 | 0x40000000 |
				  TS_INDEX2VAL(XMIT_SZ_8BIT),
		.mid_rid	= 0x41,
	},
	{
		.slave_id	= SHDMA_SLAVE_RIIC7_RX,
		.addr		= 0x1e570013,
		.chcr		= DM_INC | 0x800 | 0x40000000 |
				  TS_INDEX2VAL(XMIT_SZ_8BIT),
		.mid_rid	= 0x42,
	},
	{
		.slave_id	= SHDMA_SLAVE_RIIC8_TX,
		.addr		= 0x1e580012,
		.chcr		= SM_INC | 0x800 | 0x40000000 |
				  TS_INDEX2VAL(XMIT_SZ_8BIT),
		.mid_rid	= 0x45,
	},
	{
		.slave_id	= SHDMA_SLAVE_RIIC8_RX,
		.addr		= 0x1e580013,
		.chcr		= DM_INC | 0x800 | 0x40000000 |
				  TS_INDEX2VAL(XMIT_SZ_8BIT),
		.mid_rid	= 0x46,
	},
	{
		.slave_id	= SHDMA_SLAVE_RIIC9_TX,
		.addr		= 0x1e590012,
		.chcr		= SM_INC | 0x800 | 0x40000000 |
				  TS_INDEX2VAL(XMIT_SZ_8BIT),
		.mid_rid	= 0x51,
	},
	{
		.slave_id	= SHDMA_SLAVE_RIIC9_RX,
		.addr		= 0x1e590013,
		.chcr		= DM_INC | 0x800 | 0x40000000 |
				  TS_INDEX2VAL(XMIT_SZ_8BIT),
		.mid_rid	= 0x52,
	},
};

static const struct sh_dmae_channel sh7757_dmae_channels[] = {
	{
		.offset = 0,
		.dmars = 0,
		.dmars_bit = 0,
	}, {
		.offset = 0x10,
		.dmars = 0,
		.dmars_bit = 8,
	}, {
		.offset = 0x20,
		.dmars = 4,
		.dmars_bit = 0,
	}, {
		.offset = 0x30,
		.dmars = 4,
		.dmars_bit = 8,
	}, {
		.offset = 0x50,
		.dmars = 8,
		.dmars_bit = 0,
	}, {
		.offset = 0x60,
		.dmars = 8,
		.dmars_bit = 8,
	}
};

static const unsigned int ts_shift[] = TS_SHIFT;

static struct sh_dmae_pdata dma0_platform_data = {
	.slave		= sh7757_dmae0_slaves,
	.slave_num	= ARRAY_SIZE(sh7757_dmae0_slaves),
	.channel	= sh7757_dmae_channels,
	.channel_num	= ARRAY_SIZE(sh7757_dmae_channels),
	.ts_low_shift	= CHCR_TS_LOW_SHIFT,
	.ts_low_mask	= CHCR_TS_LOW_MASK,
	.ts_high_shift	= CHCR_TS_HIGH_SHIFT,
	.ts_high_mask	= CHCR_TS_HIGH_MASK,
	.ts_shift	= ts_shift,
	.ts_shift_num	= ARRAY_SIZE(ts_shift),
	.dmaor_init	= DMAOR_INIT,
};

static struct sh_dmae_pdata dma1_platform_data = {
	.slave		= sh7757_dmae1_slaves,
	.slave_num	= ARRAY_SIZE(sh7757_dmae1_slaves),
	.channel	= sh7757_dmae_channels,
	.channel_num	= ARRAY_SIZE(sh7757_dmae_channels),
	.ts_low_shift	= CHCR_TS_LOW_SHIFT,
	.ts_low_mask	= CHCR_TS_LOW_MASK,
	.ts_high_shift	= CHCR_TS_HIGH_SHIFT,
	.ts_high_mask	= CHCR_TS_HIGH_MASK,
	.ts_shift	= ts_shift,
	.ts_shift_num	= ARRAY_SIZE(ts_shift),
	.dmaor_init	= DMAOR_INIT,
};

static struct sh_dmae_pdata dma2_platform_data = {
	.slave		= sh7757_dmae2_slaves,
	.slave_num	= ARRAY_SIZE(sh7757_dmae2_slaves),
	.channel	= sh7757_dmae_channels,
	.channel_num	= ARRAY_SIZE(sh7757_dmae_channels),
	.ts_low_shift	= CHCR_TS_LOW_SHIFT,
	.ts_low_mask	= CHCR_TS_LOW_MASK,
	.ts_high_shift	= CHCR_TS_HIGH_SHIFT,
	.ts_high_mask	= CHCR_TS_HIGH_MASK,
	.ts_shift	= ts_shift,
	.ts_shift_num	= ARRAY_SIZE(ts_shift),
	.dmaor_init	= DMAOR_INIT,
};

static struct sh_dmae_pdata dma3_platform_data = {
	.slave		= sh7757_dmae3_slaves,
	.slave_num	= ARRAY_SIZE(sh7757_dmae3_slaves),
	.channel	= sh7757_dmae_channels,
	.channel_num	= ARRAY_SIZE(sh7757_dmae_channels),
	.ts_low_shift	= CHCR_TS_LOW_SHIFT,
	.ts_low_mask	= CHCR_TS_LOW_MASK,
	.ts_high_shift	= CHCR_TS_HIGH_SHIFT,
	.ts_high_mask	= CHCR_TS_HIGH_MASK,
	.ts_shift	= ts_shift,
	.ts_shift_num	= ARRAY_SIZE(ts_shift),
	.dmaor_init	= DMAOR_INIT,
};

/* channel 0 to 5 */
static struct resource sh7757_dmae0_resources[] = {
	[0] = {
		/* Channel registers and DMAOR */
		.start	= 0xff608020,
		.end	= 0xff60808f,
		.flags	= IORESOURCE_MEM,
	},
	[1] = {
		/* DMARSx */
		.start	= 0xff609000,
		.end	= 0xff60900b,
		.flags	= IORESOURCE_MEM,
	},
	{
		.name	= "error_irq",
		.start	= 34,
		.end	= 34,
		.flags	= IORESOURCE_IRQ | IORESOURCE_IRQ_SHAREABLE,
	},
};

/* channel 6 to 11 */
static struct resource sh7757_dmae1_resources[] = {
	[0] = {
		/* Channel registers and DMAOR */
		.start	= 0xff618020,
		.end	= 0xff61808f,
		.flags	= IORESOURCE_MEM,
	},
	[1] = {
		/* DMARSx */
		.start	= 0xff619000,
		.end	= 0xff61900b,
		.flags	= IORESOURCE_MEM,
	},
	{
		.name	= "error_irq",
		.start	= 34,
		.end	= 34,
		.flags	= IORESOURCE_IRQ | IORESOURCE_IRQ_SHAREABLE,
	},
	{
		/* IRQ for channels 4 */
		.start	= 46,
		.end	= 46,
		.flags	= IORESOURCE_IRQ | IORESOURCE_IRQ_SHAREABLE,
	},
	{
		/* IRQ for channels 5 */
		.start	= 46,
		.end	= 46,
		.flags	= IORESOURCE_IRQ | IORESOURCE_IRQ_SHAREABLE,
	},
	{
		/* IRQ for channels 6 */
		.start	= 88,
		.end	= 88,
		.flags	= IORESOURCE_IRQ | IORESOURCE_IRQ_SHAREABLE,
	},
	{
		/* IRQ for channels 7 */
		.start	= 88,
		.end	= 88,
		.flags	= IORESOURCE_IRQ | IORESOURCE_IRQ_SHAREABLE,
	},
	{
		/* IRQ for channels 8 */
		.start	= 88,
		.end	= 88,
		.flags	= IORESOURCE_IRQ | IORESOURCE_IRQ_SHAREABLE,
	},
	{
		/* IRQ for channels 9 */
		.start	= 88,
		.end	= 88,
		.flags	= IORESOURCE_IRQ | IORESOURCE_IRQ_SHAREABLE,
	},
	{
		/* IRQ for channels 10 */
		.start	= 88,
		.end	= 88,
		.flags	= IORESOURCE_IRQ | IORESOURCE_IRQ_SHAREABLE,
	},
	{
		/* IRQ for channels 11 */
		.start	= 88,
		.end	= 88,
		.flags	= IORESOURCE_IRQ | IORESOURCE_IRQ_SHAREABLE,
	},
};

/* channel 12 to 17 */
static struct resource sh7757_dmae2_resources[] = {
	[0] = {
		/* Channel registers and DMAOR */
		.start	= 0xff708020,
		.end	= 0xff70808f,
		.flags	= IORESOURCE_MEM,
	},
	[1] = {
		/* DMARSx */
		.start	= 0xff709000,
		.end	= 0xff70900b,
		.flags	= IORESOURCE_MEM,
	},
	{
		.name	= "error_irq",
		.start	= 323,
		.end	= 323,
		.flags	= IORESOURCE_IRQ,
	},
	{
		/* IRQ for channels 12 to 16 */
		.start	= 272,
		.end	= 276,
		.flags	= IORESOURCE_IRQ,
	},
	{
		/* IRQ for channel 17 */
		.start	= 279,
		.end	= 279,
		.flags	= IORESOURCE_IRQ,
	},
};

/* channel 18 to 23 */
static struct resource sh7757_dmae3_resources[] = {
	[0] = {
		/* Channel registers and DMAOR */
		.start	= 0xff718020,
		.end	= 0xff71808f,
		.flags	= IORESOURCE_MEM,
	},
	[1] = {
		/* DMARSx */
		.start	= 0xff719000,
		.end	= 0xff71900b,
		.flags	= IORESOURCE_MEM,
	},
	{
		.name	= "error_irq",
		.start	= 324,
		.end	= 324,
		.flags	= IORESOURCE_IRQ,
	},
	{
		/* IRQ for channels 18 to 22 */
		.start	= 280,
		.end	= 284,
		.flags	= IORESOURCE_IRQ,
	},
	{
		/* IRQ for channel 23 */
		.start	= 288,
		.end	= 288,
		.flags	= IORESOURCE_IRQ,
	},
};

static struct platform_device dma0_device = {
	.name           = "sh-dma-engine",
	.id             = 0,
	.resource	= sh7757_dmae0_resources,
	.num_resources	= ARRAY_SIZE(sh7757_dmae0_resources),
	.dev            = {
		.platform_data	= &dma0_platform_data,
	},
};

static struct platform_device dma1_device = {
	.name		= "sh-dma-engine",
	.id		= 1,
	.resource	= sh7757_dmae1_resources,
	.num_resources	= ARRAY_SIZE(sh7757_dmae1_resources),
	.dev		= {
		.platform_data	= &dma1_platform_data,
	},
};

static struct platform_device dma2_device = {
	.name		= "sh-dma-engine",
	.id		= 2,
	.resource	= sh7757_dmae2_resources,
	.num_resources	= ARRAY_SIZE(sh7757_dmae2_resources),
	.dev		= {
		.platform_data	= &dma2_platform_data,
	},
};

static struct platform_device dma3_device = {
	.name		= "sh-dma-engine",
	.id		= 3,
	.resource	= sh7757_dmae3_resources,
	.num_resources	= ARRAY_SIZE(sh7757_dmae3_resources),
	.dev		= {
		.platform_data	= &dma3_platform_data,
	},
};

static struct platform_device spi0_device = {
	.name	= "sh_spi",
	.id	= 0,
	.dev	= {
		.dma_mask		= NULL,
		.coherent_dma_mask	= 0xffffffff,
	},
	.num_resources	= ARRAY_SIZE(spi0_resources),
	.resource	= spi0_resources,
};

static struct resource spi1_resources[] = {
	{
		.start	= 0xffd8ee70,
		.end	= 0xffd8eeff,
		.flags	= IORESOURCE_MEM | IORESOURCE_MEM_8BIT,
	},
	{
		.start	= 54,
		.flags	= IORESOURCE_IRQ,
	},
};

static struct platform_device spi1_device = {
	.name	= "sh_spi",
	.id	= 1,
	.num_resources	= ARRAY_SIZE(spi1_resources),
	.resource	= spi1_resources,
};

<<<<<<< HEAD
=======
static struct resource rspi_resources[] = {
	{
		.start	= 0xfe480000,
		.end	= 0xfe4800ff,
		.flags	= IORESOURCE_MEM,
	},
	{
		.start	= 220,
		.flags	= IORESOURCE_IRQ,
	},
};

static struct platform_device rspi_device = {
	.name	= "rspi",
	.id	= 2,
	.num_resources	= ARRAY_SIZE(rspi_resources),
	.resource	= rspi_resources,
};

>>>>>>> e9676695
static struct resource usb_ehci_resources[] = {
	[0] = {
		.start	= 0xfe4f1000,
		.end	= 0xfe4f10ff,
		.flags	= IORESOURCE_MEM,
	},
	[1] = {
		.start	= 57,
		.end	= 57,
		.flags	= IORESOURCE_IRQ,
	},
};

static struct platform_device usb_ehci_device = {
	.name		= "sh_ehci",
	.id		= -1,
	.dev = {
		.dma_mask = &usb_ehci_device.dev.coherent_dma_mask,
		.coherent_dma_mask = DMA_BIT_MASK(32),
	},
	.num_resources	= ARRAY_SIZE(usb_ehci_resources),
	.resource	= usb_ehci_resources,
};

static struct resource usb_ohci_resources[] = {
	[0] = {
		.start	= 0xfe4f1800,
		.end	= 0xfe4f18ff,
		.flags	= IORESOURCE_MEM,
	},
	[1] = {
		.start	= 57,
		.end	= 57,
		.flags	= IORESOURCE_IRQ,
	},
};

static struct platform_device usb_ohci_device = {
	.name		= "sh_ohci",
	.id		= -1,
	.dev = {
		.dma_mask = &usb_ohci_device.dev.coherent_dma_mask,
		.coherent_dma_mask = DMA_BIT_MASK(32),
	},
	.num_resources	= ARRAY_SIZE(usb_ohci_resources),
	.resource	= usb_ohci_resources,
};

static struct platform_device *sh7757_devices[] __initdata = {
	&scif2_device,
	&scif3_device,
	&scif4_device,
	&tmu0_device,
	&tmu1_device,
	&dma0_device,
	&dma1_device,
	&dma2_device,
	&dma3_device,
	&spi0_device,
	&spi1_device,
<<<<<<< HEAD
=======
	&rspi_device,
>>>>>>> e9676695
	&usb_ehci_device,
	&usb_ohci_device,
};

static int __init sh7757_devices_setup(void)
{
	return platform_add_devices(sh7757_devices,
				    ARRAY_SIZE(sh7757_devices));
}
arch_initcall(sh7757_devices_setup);

static struct platform_device *sh7757_early_devices[] __initdata = {
	&scif2_device,
	&scif3_device,
	&scif4_device,
	&tmu0_device,
	&tmu1_device,
};

void __init plat_early_device_setup(void)
{
	early_platform_add_devices(sh7757_early_devices,
				   ARRAY_SIZE(sh7757_early_devices));
}

enum {
	UNUSED = 0,

	/* interrupt sources */

	IRL0_LLLL, IRL0_LLLH, IRL0_LLHL, IRL0_LLHH,
	IRL0_LHLL, IRL0_LHLH, IRL0_LHHL, IRL0_LHHH,
	IRL0_HLLL, IRL0_HLLH, IRL0_HLHL, IRL0_HLHH,
	IRL0_HHLL, IRL0_HHLH, IRL0_HHHL,

	IRL4_LLLL, IRL4_LLLH, IRL4_LLHL, IRL4_LLHH,
	IRL4_LHLL, IRL4_LHLH, IRL4_LHHL, IRL4_LHHH,
	IRL4_HLLL, IRL4_HLLH, IRL4_HLHL, IRL4_HLHH,
	IRL4_HHLL, IRL4_HHLH, IRL4_HHHL,
	IRQ0, IRQ1, IRQ2, IRQ3, IRQ4, IRQ5, IRQ6, IRQ7,

	SDHI, DVC,
	IRQ8, IRQ9, IRQ11, IRQ10, IRQ12, IRQ13, IRQ14, IRQ15,
	TMU0, TMU1, TMU2, TMU2_TICPI, TMU3, TMU4, TMU5,
	HUDI,
	ARC4,
	DMAC0_5, DMAC6_7, DMAC8_11,
	SCIF0, SCIF1, SCIF2, SCIF3, SCIF4,
	USB0, USB1,
	JMC,
	SPI0, SPI1,
	TMR01, TMR23, TMR45,
	FRT,
	LPC, LPC5, LPC6, LPC7, LPC8,
	PECI0, PECI1, PECI2, PECI3, PECI4, PECI5,
	ETHERC,
	ADC0, ADC1,
	SIM,
	IIC0_0, IIC0_1, IIC0_2, IIC0_3,
	IIC1_0, IIC1_1, IIC1_2, IIC1_3,
	IIC2_0, IIC2_1, IIC2_2, IIC2_3,
	IIC3_0, IIC3_1, IIC3_2, IIC3_3,
	IIC4_0, IIC4_1, IIC4_2, IIC4_3,
	IIC5_0, IIC5_1, IIC5_2, IIC5_3,
	IIC6_0, IIC6_1, IIC6_2, IIC6_3,
	IIC7_0, IIC7_1, IIC7_2, IIC7_3,
	IIC8_0, IIC8_1, IIC8_2, IIC8_3,
	IIC9_0, IIC9_1, IIC9_2, IIC9_3,
	ONFICTL,
	MMC1, MMC2,
	ECCU,
	PCIC,
	G200,
	RSPI,
	SGPIO,
	DMINT12, DMINT13, DMINT14, DMINT15, DMINT16, DMINT17, DMINT18, DMINT19,
	DMINT20, DMINT21, DMINT22, DMINT23,
	DDRECC,
	TSIP,
	PCIE_BRIDGE,
	WDT0B, WDT1B, WDT2B, WDT3B, WDT4B, WDT5B, WDT6B, WDT7B, WDT8B,
	GETHER0, GETHER1, GETHER2,
	PBIA, PBIB, PBIC,
	DMAE2, DMAE3,
	SERMUX2, SERMUX3,

	/* interrupt groups */

	TMU012, TMU345,
};

static struct intc_vect vectors[] __initdata = {
	INTC_VECT(SDHI, 0x480), INTC_VECT(SDHI, 0x04a0),
	INTC_VECT(SDHI, 0x4c0),
	INTC_VECT(DVC, 0x4e0),
	INTC_VECT(IRQ8, 0x500), INTC_VECT(IRQ9, 0x520),
	INTC_VECT(IRQ10, 0x540),
	INTC_VECT(TMU0, 0x580), INTC_VECT(TMU1, 0x5a0),
	INTC_VECT(TMU2, 0x5c0), INTC_VECT(TMU2_TICPI, 0x5e0),
	INTC_VECT(HUDI, 0x600),
	INTC_VECT(ARC4, 0x620),
	INTC_VECT(DMAC0_5, 0x640), INTC_VECT(DMAC0_5, 0x660),
	INTC_VECT(DMAC0_5, 0x680), INTC_VECT(DMAC0_5, 0x6a0),
	INTC_VECT(DMAC0_5, 0x6c0),
	INTC_VECT(IRQ11, 0x6e0),
	INTC_VECT(SCIF2, 0x700), INTC_VECT(SCIF2, 0x720),
	INTC_VECT(SCIF2, 0x740), INTC_VECT(SCIF2, 0x760),
	INTC_VECT(DMAC0_5, 0x780), INTC_VECT(DMAC0_5, 0x7a0),
	INTC_VECT(DMAC6_7, 0x7c0), INTC_VECT(DMAC6_7, 0x7e0),
	INTC_VECT(USB0, 0x840),
	INTC_VECT(IRQ12, 0x880),
	INTC_VECT(JMC, 0x8a0),
	INTC_VECT(SPI1, 0x8c0),
	INTC_VECT(IRQ13, 0x8e0), INTC_VECT(IRQ14, 0x900),
	INTC_VECT(USB1, 0x920),
	INTC_VECT(TMR01, 0xa00), INTC_VECT(TMR23, 0xa20),
	INTC_VECT(TMR45, 0xa40),
	INTC_VECT(FRT, 0xa80),
	INTC_VECT(LPC, 0xaa0), INTC_VECT(LPC, 0xac0),
	INTC_VECT(LPC, 0xae0), INTC_VECT(LPC, 0xb00),
	INTC_VECT(LPC, 0xb20),
	INTC_VECT(SCIF0, 0xb40), INTC_VECT(SCIF1, 0xb60),
	INTC_VECT(SCIF3, 0xb80), INTC_VECT(SCIF3, 0xba0),
	INTC_VECT(SCIF3, 0xbc0), INTC_VECT(SCIF3, 0xbe0),
	INTC_VECT(PECI0, 0xc00), INTC_VECT(PECI1, 0xc20),
	INTC_VECT(PECI2, 0xc40),
	INTC_VECT(IRQ15, 0xc60),
	INTC_VECT(ETHERC, 0xc80), INTC_VECT(ETHERC, 0xca0),
	INTC_VECT(SPI0, 0xcc0),
	INTC_VECT(ADC1, 0xce0),
	INTC_VECT(DMAC8_11, 0xd00), INTC_VECT(DMAC8_11, 0xd20),
	INTC_VECT(DMAC8_11, 0xd40), INTC_VECT(DMAC8_11, 0xd60),
	INTC_VECT(SIM, 0xd80), INTC_VECT(SIM, 0xda0),
	INTC_VECT(SIM, 0xdc0), INTC_VECT(SIM, 0xde0),
	INTC_VECT(TMU3, 0xe00), INTC_VECT(TMU4, 0xe20),
	INTC_VECT(TMU5, 0xe40),
	INTC_VECT(ADC0, 0xe60),
	INTC_VECT(SCIF4, 0xf00), INTC_VECT(SCIF4, 0xf20),
	INTC_VECT(SCIF4, 0xf40), INTC_VECT(SCIF4, 0xf60),
	INTC_VECT(IIC0_0, 0x1400), INTC_VECT(IIC0_1, 0x1420),
	INTC_VECT(IIC0_2, 0x1440), INTC_VECT(IIC0_3, 0x1460),
	INTC_VECT(IIC1_0, 0x1480), INTC_VECT(IIC1_1, 0x14e0),
	INTC_VECT(IIC1_2, 0x1500), INTC_VECT(IIC1_3, 0x1520),
	INTC_VECT(IIC2_0, 0x1540), INTC_VECT(IIC2_1, 0x1560),
	INTC_VECT(IIC2_2, 0x1580), INTC_VECT(IIC2_3, 0x1600),
	INTC_VECT(IIC3_0, 0x1620), INTC_VECT(IIC3_1, 0x1640),
	INTC_VECT(IIC3_2, 0x16e0), INTC_VECT(IIC3_3, 0x1700),
	INTC_VECT(IIC4_0, 0x17c0), INTC_VECT(IIC4_1, 0x1800),
	INTC_VECT(IIC4_2, 0x1820), INTC_VECT(IIC4_3, 0x1840),
	INTC_VECT(IIC5_0, 0x1860), INTC_VECT(IIC5_1, 0x1880),
	INTC_VECT(IIC5_2, 0x18a0), INTC_VECT(IIC5_3, 0x18c0),
	INTC_VECT(IIC6_0, 0x18e0), INTC_VECT(IIC6_1, 0x1900),
	INTC_VECT(IIC6_2, 0x1920),
	INTC_VECT(ONFICTL, 0x1960),
	INTC_VECT(IIC6_3, 0x1980),
	INTC_VECT(IIC7_0, 0x19a0), INTC_VECT(IIC7_1, 0x1a00),
	INTC_VECT(IIC7_2, 0x1a20), INTC_VECT(IIC7_3, 0x1a40),
	INTC_VECT(IIC8_0, 0x1a60), INTC_VECT(IIC8_1, 0x1a80),
	INTC_VECT(IIC8_2, 0x1aa0), INTC_VECT(IIC8_3, 0x1b40),
	INTC_VECT(IIC9_0, 0x1b60), INTC_VECT(IIC9_1, 0x1b80),
	INTC_VECT(IIC9_2, 0x1c00), INTC_VECT(IIC9_3, 0x1c20),
	INTC_VECT(MMC1, 0x1c60), INTC_VECT(MMC2, 0x1c80),
	INTC_VECT(ECCU, 0x1cc0),
	INTC_VECT(PCIC, 0x1ce0),
	INTC_VECT(G200, 0x1d00),
	INTC_VECT(RSPI, 0x1d80), INTC_VECT(RSPI, 0x1da0),
	INTC_VECT(RSPI, 0x1dc0), INTC_VECT(RSPI, 0x1de0),
	INTC_VECT(PECI3, 0x1ec0), INTC_VECT(PECI4, 0x1ee0),
	INTC_VECT(PECI5, 0x1f00),
	INTC_VECT(SGPIO, 0x1f80), INTC_VECT(SGPIO, 0x1fa0),
	INTC_VECT(SGPIO, 0x1fc0),
	INTC_VECT(DMINT12, 0x2400), INTC_VECT(DMINT13, 0x2420),
	INTC_VECT(DMINT14, 0x2440), INTC_VECT(DMINT15, 0x2460),
	INTC_VECT(DMINT16, 0x2480), INTC_VECT(DMINT17, 0x24e0),
	INTC_VECT(DMINT18, 0x2500), INTC_VECT(DMINT19, 0x2520),
	INTC_VECT(DMINT20, 0x2540), INTC_VECT(DMINT21, 0x2560),
	INTC_VECT(DMINT22, 0x2580), INTC_VECT(DMINT23, 0x2600),
	INTC_VECT(DDRECC, 0x2620),
	INTC_VECT(TSIP, 0x2640),
	INTC_VECT(PCIE_BRIDGE, 0x27c0),
	INTC_VECT(WDT0B, 0x2800), INTC_VECT(WDT1B, 0x2820),
	INTC_VECT(WDT2B, 0x2840), INTC_VECT(WDT3B, 0x2860),
	INTC_VECT(WDT4B, 0x2880), INTC_VECT(WDT5B, 0x28a0),
	INTC_VECT(WDT6B, 0x28c0), INTC_VECT(WDT7B, 0x28e0),
	INTC_VECT(WDT8B, 0x2900),
	INTC_VECT(GETHER0, 0x2960), INTC_VECT(GETHER1, 0x2980),
	INTC_VECT(GETHER2, 0x29a0),
	INTC_VECT(PBIA, 0x2a00), INTC_VECT(PBIB, 0x2a20),
	INTC_VECT(PBIC, 0x2a40),
	INTC_VECT(DMAE2, 0x2a60), INTC_VECT(DMAE3, 0x2a80),
	INTC_VECT(SERMUX2, 0x2aa0), INTC_VECT(SERMUX3, 0x2b40),
	INTC_VECT(LPC5, 0x2b60), INTC_VECT(LPC6, 0x2b80),
	INTC_VECT(LPC7, 0x2c00), INTC_VECT(LPC8, 0x2c20),
};

static struct intc_group groups[] __initdata = {
	INTC_GROUP(TMU012, TMU0, TMU1, TMU2, TMU2_TICPI),
	INTC_GROUP(TMU345, TMU3, TMU4, TMU5),
};

static struct intc_mask_reg mask_registers[] __initdata = {
	{ 0xffd00044, 0xffd00064, 32, /* INTMSK0 / INTMSKCLR0 */
	  { IRQ0, IRQ1, IRQ2, IRQ3, IRQ4, IRQ5, IRQ6, IRQ7 } },

	{ 0xffd40080, 0xffd40084, 32, /* INTMSK2 / INTMSKCLR2 */
	  { IRL0_LLLL, IRL0_LLLH, IRL0_LLHL, IRL0_LLHH,
	    IRL0_LHLL, IRL0_LHLH, IRL0_LHHL, IRL0_LHHH,
	    IRL0_HLLL, IRL0_HLLH, IRL0_HLHL, IRL0_HLHH,
	    IRL0_HHLL, IRL0_HHLH, IRL0_HHHL, 0,
	    IRL4_LLLL, IRL4_LLLH, IRL4_LLHL, IRL4_LLHH,
	    IRL4_LHLL, IRL4_LHLH, IRL4_LHHL, IRL4_LHHH,
	    IRL4_HLLL, IRL4_HLLH, IRL4_HLHL, IRL4_HLHH,
	    IRL4_HHLL, IRL4_HHLH, IRL4_HHHL, 0, } },

	{ 0xffd40038, 0xffd4003c, 32, /* INT2MSKR / INT2MSKCR */
	  { 0, 0, 0, 0, 0, 0, 0, 0,
	    0, DMAC8_11, 0, PECI0, LPC, FRT, 0, TMR45,
	    TMR23, TMR01, 0, 0, 0, 0, 0, DMAC0_5,
	    HUDI, 0, 0, SCIF3, SCIF2, SDHI, TMU345, TMU012
	     } },

	{ 0xffd400d0, 0xffd400d4, 32, /* INT2MSKR1 / INT2MSKCR1 */
	  { IRQ15, IRQ14, IRQ13, IRQ12, IRQ11, IRQ10, SCIF4, ETHERC,
	    IRQ9, IRQ8, SCIF1, SCIF0, USB0, 0, 0, USB1,
	    ADC1, 0, DMAC6_7, ADC0, SPI0, SIM, PECI2, PECI1,
	    ARC4, 0, SPI1, JMC, 0, 0, 0, DVC
	     } },

	{ 0xffd10038, 0xffd1003c, 32, /* INT2MSKR2 / INT2MSKCR2 */
	  { IIC4_1, IIC4_2, IIC5_0, ONFICTL, 0, 0, SGPIO, 0,
	    0, G200, 0, IIC9_2, IIC8_2, IIC8_1, IIC8_0, IIC7_3,
	    IIC7_2, IIC7_1, IIC6_3, IIC0_0, IIC0_1, IIC0_2, IIC0_3, IIC3_1,
	    IIC2_3, 0, IIC2_1, IIC9_1, IIC3_3, IIC1_0, 0, IIC2_2
	     } },

	{ 0xffd100d0, 0xffd100d4, 32, /* INT2MSKR3 / INT2MSKCR3 */
	  { MMC1, IIC6_1, IIC6_0, IIC5_1, IIC3_2, IIC2_0, PECI5, MMC2,
	    IIC1_3, IIC1_2, IIC9_0, IIC8_3, IIC4_3, IIC7_0, 0, IIC6_2,
	    PCIC, 0, IIC4_0, 0, ECCU, RSPI, 0, IIC9_3,
	    IIC3_0, 0, IIC5_3, IIC5_2, 0, 0, 0, IIC1_1
	     } },

	{ 0xffd20038, 0xffd2003c, 32, /* INT2MSKR4 / INT2MSKCR4 */
	  { WDT0B, WDT1B, WDT3B, GETHER0, 0, 0, 0, 0,
	    0, 0, 0, LPC7, SERMUX2, DMAE3, DMAE2, PBIC,
	    PBIB, PBIA, GETHER1, DMINT12, DMINT13, DMINT14, DMINT15, TSIP,
	    DMINT23, 0, DMINT21, LPC6, 0, DMINT16, 0, DMINT22
	     } },

	{ 0xffd200d0, 0xffd200d4, 32, /* INT2MSKR5 / INT2MSKCR5 */
	  { 0, WDT8B, WDT7B, WDT4B, 0, DMINT20, 0, 0,
	    DMINT19, DMINT18, LPC5, SERMUX3, WDT2B, GETHER2, 0, 0,
	    0, 0, PCIE_BRIDGE, 0, 0, 0, 0, LPC8,
	    DDRECC, 0, WDT6B, WDT5B, 0, 0, 0, DMINT17
	     } },
};

#define INTPRI		0xffd00010
#define INT2PRI0	0xffd40000
#define INT2PRI1	0xffd40004
#define INT2PRI2	0xffd40008
#define INT2PRI3	0xffd4000c
#define INT2PRI4	0xffd40010
#define INT2PRI5	0xffd40014
#define INT2PRI6	0xffd40018
#define INT2PRI7	0xffd4001c
#define INT2PRI8	0xffd400a0
#define INT2PRI9	0xffd400a4
#define INT2PRI10	0xffd400a8
#define INT2PRI11	0xffd400ac
#define INT2PRI12	0xffd400b0
#define INT2PRI13	0xffd400b4
#define INT2PRI14	0xffd400b8
#define INT2PRI15	0xffd400bc
#define INT2PRI16	0xffd10000
#define INT2PRI17	0xffd10004
#define INT2PRI18	0xffd10008
#define INT2PRI19	0xffd1000c
#define INT2PRI20	0xffd10010
#define INT2PRI21	0xffd10014
#define INT2PRI22	0xffd10018
#define INT2PRI23	0xffd1001c
#define INT2PRI24	0xffd100a0
#define INT2PRI25	0xffd100a4
#define INT2PRI26	0xffd100a8
#define INT2PRI27	0xffd100ac
#define INT2PRI28	0xffd100b0
#define INT2PRI29	0xffd100b4
#define INT2PRI30	0xffd100b8
#define INT2PRI31	0xffd100bc
#define INT2PRI32	0xffd20000
#define INT2PRI33	0xffd20004
#define INT2PRI34	0xffd20008
#define INT2PRI35	0xffd2000c
#define INT2PRI36	0xffd20010
#define INT2PRI37	0xffd20014
#define INT2PRI38	0xffd20018
#define INT2PRI39	0xffd2001c
#define INT2PRI40	0xffd200a0
#define INT2PRI41	0xffd200a4
#define INT2PRI42	0xffd200a8
#define INT2PRI43	0xffd200ac
#define INT2PRI44	0xffd200b0
#define INT2PRI45	0xffd200b4
#define INT2PRI46	0xffd200b8
#define INT2PRI47	0xffd200bc

static struct intc_prio_reg prio_registers[] __initdata = {
	{ INTPRI, 0, 32, 4, { IRQ0, IRQ1, IRQ2, IRQ3,
			      IRQ4, IRQ5, IRQ6, IRQ7 } },

	{ INT2PRI0, 0, 32, 8, { TMU0, TMU1, TMU2, TMU2_TICPI } },
	{ INT2PRI1, 0, 32, 8, { TMU3, TMU4, TMU5, SDHI } },
	{ INT2PRI2, 0, 32, 8, { SCIF2, SCIF3, 0, IRQ8 } },
	{ INT2PRI3, 0, 32, 8, { HUDI, DMAC0_5, ADC0, IRQ9 } },
	{ INT2PRI4, 0, 32, 8, { IRQ10, 0, TMR01, TMR23 } },
	{ INT2PRI5, 0, 32, 8, { TMR45, 0, FRT, LPC } },
	{ INT2PRI6, 0, 32, 8, { PECI0, ETHERC, DMAC8_11, 0 } },
	{ INT2PRI7, 0, 32, 8, { SCIF4, 0, IRQ11, IRQ12 } },
	{ INT2PRI8, 0, 32, 8, { 0, 0, 0, DVC } },
	{ INT2PRI9, 0, 32, 8, { ARC4, 0, SPI1, JMC } },
	{ INT2PRI10, 0, 32, 8, { SPI0, SIM, PECI2, PECI1 } },
	{ INT2PRI11, 0, 32, 8, { ADC1, IRQ13, DMAC6_7, IRQ14 } },
	{ INT2PRI12, 0, 32, 8, { USB0, 0, IRQ15, USB1 } },
	{ INT2PRI13, 0, 32, 8, { 0, 0, SCIF1, SCIF0 } },

	{ INT2PRI16, 0, 32, 8, { IIC2_2, 0, 0, 0 } },
	{ INT2PRI17, 0, 32, 8, { 0, 0, 0, IIC1_0 } },
	{ INT2PRI18, 0, 32, 8, { IIC3_3, IIC9_1, IIC2_1, IIC1_2 } },
	{ INT2PRI19, 0, 32, 8, { IIC2_3, IIC3_1, 0, IIC1_3 } },
	{ INT2PRI20, 0, 32, 8, { IIC2_0, IIC6_3, IIC7_1, IIC7_2 } },
	{ INT2PRI21, 0, 32, 8, { IIC7_3, IIC8_0, IIC8_1, IIC8_2 } },
	{ INT2PRI22, 0, 32, 8, { IIC9_2, MMC2, G200, 0 } },
	{ INT2PRI23, 0, 32, 8, { PECI5, SGPIO, IIC3_2, IIC5_1 } },
	{ INT2PRI24, 0, 32, 8, { PECI4, PECI3, 0, IIC1_1 } },
	{ INT2PRI25, 0, 32, 8, { IIC3_0, 0, IIC5_3, IIC5_2 } },
	{ INT2PRI26, 0, 32, 8, { ECCU, RSPI, 0, IIC9_3 } },
	{ INT2PRI27, 0, 32, 8, { PCIC, IIC6_0, IIC4_0, IIC6_1 } },
	{ INT2PRI28, 0, 32, 8, { IIC4_3, IIC7_0, MMC1, IIC6_2 } },
	{ INT2PRI29, 0, 32, 8, { 0, 0, IIC9_0, IIC8_3 } },
	{ INT2PRI30, 0, 32, 8, { IIC4_1, IIC4_2, IIC5_0, ONFICTL } },
	{ INT2PRI31, 0, 32, 8, { IIC0_0, IIC0_1, IIC0_2, IIC0_3 } },
	{ INT2PRI32, 0, 32, 8, { DMINT22, 0, 0, 0 } },
	{ INT2PRI33, 0, 32, 8, { 0, 0, 0, DMINT16 } },
	{ INT2PRI34, 0, 32, 8, { 0, LPC6, DMINT21, DMINT18 } },
	{ INT2PRI35, 0, 32, 8, { DMINT23, TSIP, 0, DMINT19 } },
	{ INT2PRI36, 0, 32, 8, { DMINT20, GETHER1, PBIA, PBIB } },
	{ INT2PRI37, 0, 32, 8, { PBIC, DMAE2, DMAE3, SERMUX2 } },
	{ INT2PRI38, 0, 32, 8, { LPC7, 0, 0, 0 } },
	{ INT2PRI39, 0, 32, 8, { 0, 0, 0, WDT4B } },
	{ INT2PRI40, 0, 32, 8, { 0, 0, 0, DMINT17 } },
	{ INT2PRI41, 0, 32, 8, { DDRECC, 0, WDT6B, WDT5B } },
	{ INT2PRI42, 0, 32, 8, { 0, 0, 0, LPC8 } },
	{ INT2PRI43, 0, 32, 8, { 0, WDT7B, PCIE_BRIDGE, WDT8B } },
	{ INT2PRI44, 0, 32, 8, { WDT2B, GETHER2, 0, 0 } },
	{ INT2PRI45, 0, 32, 8, { 0, 0, LPC5, SERMUX3 } },
	{ INT2PRI46, 0, 32, 8, { WDT0B, WDT1B, WDT3B, GETHER0 } },
	{ INT2PRI47, 0, 32, 8, { DMINT12, DMINT13, DMINT14, DMINT15 } },
};

static struct intc_sense_reg sense_registers_irq8to15[] __initdata = {
	{ 0xffd100f8, 32, 2, /* ICR2 */   { IRQ15, IRQ14, IRQ13, IRQ12,
					    IRQ11, IRQ10, IRQ9, IRQ8 } },
};

static DECLARE_INTC_DESC(intc_desc, "sh7757", vectors, groups,
			 mask_registers, prio_registers,
			 sense_registers_irq8to15);

/* Support for external interrupt pins in IRQ mode */
static struct intc_vect vectors_irq0123[] __initdata = {
	INTC_VECT(IRQ0, 0x200), INTC_VECT(IRQ1, 0x240),
	INTC_VECT(IRQ2, 0x280), INTC_VECT(IRQ3, 0x2c0),
};

static struct intc_vect vectors_irq4567[] __initdata = {
	INTC_VECT(IRQ4, 0x300), INTC_VECT(IRQ5, 0x340),
	INTC_VECT(IRQ6, 0x380), INTC_VECT(IRQ7, 0x3c0),
};

static struct intc_sense_reg sense_registers[] __initdata = {
	{ 0xffd0001c, 32, 2, /* ICR1 */   { IRQ0, IRQ1, IRQ2, IRQ3,
					    IRQ4, IRQ5, IRQ6, IRQ7 } },
};

static struct intc_mask_reg ack_registers[] __initdata = {
	{ 0xffd00024, 0, 32, /* INTREQ */
	  { IRQ0, IRQ1, IRQ2, IRQ3, IRQ4, IRQ5, IRQ6, IRQ7 } },
};

static DECLARE_INTC_DESC_ACK(intc_desc_irq0123, "sh7757-irq0123",
			     vectors_irq0123, NULL, mask_registers,
			     prio_registers, sense_registers, ack_registers);

static DECLARE_INTC_DESC_ACK(intc_desc_irq4567, "sh7757-irq4567",
			     vectors_irq4567, NULL, mask_registers,
			     prio_registers, sense_registers, ack_registers);

/* External interrupt pins in IRL mode */
static struct intc_vect vectors_irl0123[] __initdata = {
	INTC_VECT(IRL0_LLLL, 0x200), INTC_VECT(IRL0_LLLH, 0x220),
	INTC_VECT(IRL0_LLHL, 0x240), INTC_VECT(IRL0_LLHH, 0x260),
	INTC_VECT(IRL0_LHLL, 0x280), INTC_VECT(IRL0_LHLH, 0x2a0),
	INTC_VECT(IRL0_LHHL, 0x2c0), INTC_VECT(IRL0_LHHH, 0x2e0),
	INTC_VECT(IRL0_HLLL, 0x300), INTC_VECT(IRL0_HLLH, 0x320),
	INTC_VECT(IRL0_HLHL, 0x340), INTC_VECT(IRL0_HLHH, 0x360),
	INTC_VECT(IRL0_HHLL, 0x380), INTC_VECT(IRL0_HHLH, 0x3a0),
	INTC_VECT(IRL0_HHHL, 0x3c0),
};

static struct intc_vect vectors_irl4567[] __initdata = {
	INTC_VECT(IRL4_LLLL, 0x200), INTC_VECT(IRL4_LLLH, 0x220),
	INTC_VECT(IRL4_LLHL, 0x240), INTC_VECT(IRL4_LLHH, 0x260),
	INTC_VECT(IRL4_LHLL, 0x280), INTC_VECT(IRL4_LHLH, 0x2a0),
	INTC_VECT(IRL4_LHHL, 0x2c0), INTC_VECT(IRL4_LHHH, 0x2e0),
	INTC_VECT(IRL4_HLLL, 0x300), INTC_VECT(IRL4_HLLH, 0x320),
	INTC_VECT(IRL4_HLHL, 0x340), INTC_VECT(IRL4_HLHH, 0x360),
	INTC_VECT(IRL4_HHLL, 0x380), INTC_VECT(IRL4_HHLH, 0x3a0),
	INTC_VECT(IRL4_HHHL, 0x3c0),
};

static DECLARE_INTC_DESC(intc_desc_irl0123, "sh7757-irl0123", vectors_irl0123,
			 NULL, mask_registers, NULL, NULL);

static DECLARE_INTC_DESC(intc_desc_irl4567, "sh7757-irl4567", vectors_irl4567,
			 NULL, mask_registers, NULL, NULL);

#define INTC_ICR0	0xffd00000
#define INTC_INTMSK0	0xffd00044
#define INTC_INTMSK1	0xffd00048
#define INTC_INTMSK2	0xffd40080
#define INTC_INTMSKCLR1	0xffd00068
#define INTC_INTMSKCLR2	0xffd40084

void __init plat_irq_setup(void)
{
	/* disable IRQ3-0 + IRQ7-4 */
	__raw_writel(0xff000000, INTC_INTMSK0);

	/* disable IRL3-0 + IRL7-4 */
	__raw_writel(0xc0000000, INTC_INTMSK1);
	__raw_writel(0xfffefffe, INTC_INTMSK2);

	/* select IRL mode for IRL3-0 + IRL7-4 */
	__raw_writel(__raw_readl(INTC_ICR0) & ~0x00c00000, INTC_ICR0);

	/* disable holding function, ie enable "SH-4 Mode" */
	__raw_writel(__raw_readl(INTC_ICR0) | 0x00200000, INTC_ICR0);

	register_intc_controller(&intc_desc);
}

void __init plat_irq_setup_pins(int mode)
{
	switch (mode) {
	case IRQ_MODE_IRQ7654:
		/* select IRQ mode for IRL7-4 */
		__raw_writel(__raw_readl(INTC_ICR0) | 0x00400000, INTC_ICR0);
		register_intc_controller(&intc_desc_irq4567);
		break;
	case IRQ_MODE_IRQ3210:
		/* select IRQ mode for IRL3-0 */
		__raw_writel(__raw_readl(INTC_ICR0) | 0x00800000, INTC_ICR0);
		register_intc_controller(&intc_desc_irq0123);
		break;
	case IRQ_MODE_IRL7654:
		/* enable IRL7-4 but don't provide any masking */
		__raw_writel(0x40000000, INTC_INTMSKCLR1);
		__raw_writel(0x0000fffe, INTC_INTMSKCLR2);
		break;
	case IRQ_MODE_IRL3210:
		/* enable IRL0-3 but don't provide any masking */
		__raw_writel(0x80000000, INTC_INTMSKCLR1);
		__raw_writel(0xfffe0000, INTC_INTMSKCLR2);
		break;
	case IRQ_MODE_IRL7654_MASK:
		/* enable IRL7-4 and mask using cpu intc controller */
		__raw_writel(0x40000000, INTC_INTMSKCLR1);
		register_intc_controller(&intc_desc_irl4567);
		break;
	case IRQ_MODE_IRL3210_MASK:
		/* enable IRL0-3 and mask using cpu intc controller */
		__raw_writel(0x80000000, INTC_INTMSKCLR1);
		register_intc_controller(&intc_desc_irl0123);
		break;
	default:
		BUG();
	}
}

void __init plat_mem_setup(void)
{
}<|MERGE_RESOLUTION|>--- conflicted
+++ resolved
@@ -680,8 +680,6 @@
 	.resource	= spi1_resources,
 };
 
-<<<<<<< HEAD
-=======
 static struct resource rspi_resources[] = {
 	{
 		.start	= 0xfe480000,
@@ -701,7 +699,6 @@
 	.resource	= rspi_resources,
 };
 
->>>>>>> e9676695
 static struct resource usb_ehci_resources[] = {
 	[0] = {
 		.start	= 0xfe4f1000,
@@ -762,10 +759,7 @@
 	&dma3_device,
 	&spi0_device,
 	&spi1_device,
-<<<<<<< HEAD
-=======
 	&rspi_device,
->>>>>>> e9676695
 	&usb_ehci_device,
 	&usb_ohci_device,
 };
